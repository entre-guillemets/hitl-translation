from __future__ import annotations

import os
from dotenv import load_dotenv
from typing import Dict, List, Optional, Any
from fastapi import FastAPI, HTTPException, Query
from fastapi.middleware.cors import CORSMiddleware
from pydantic import BaseModel
from datetime import datetime
import subprocess
import json
import uuid
import re
import asyncio
from difflib import SequenceMatcher
from prisma import Prisma
from prisma import Json
import torch
from datetime import datetime, timedelta
import statistics
import sacrebleu
from fastapi import FastAPI, HTTPException, Request
from fastapi.responses import JSONResponse
import traceback
import logging
import sys
from prisma.enums import QualityLabel, ReferenceType, EvaluationMode, ModelVariant
<<<<<<< HEAD
from comet import download_model, load_from_checkpoint 
=======
from comet import download_model, load_from_checkpoint
from metricx_service import MetricXService
>>>>>>> 94ca57bd

comet_model = None
metricx_service = None

logging.basicConfig(
    level=logging.INFO,
    format='%(asctime)s - %(name)s - %(levelname)s - %(message)s'
)

logger = logging.getLogger(__name__)

print(f"--- PYTHON EXECUTABLE: {sys.executable}")
print(f"--- SACREBLEU VERSION: {sacrebleu.__version__}")

# Get the directory of the current script (main.py)
current_script_dir = os.path.dirname(os.path.abspath(__file__))
# Construct the absolute path to .env assuming it's in the project root (one level up)
dotenv_path = os.path.join(current_script_dir, '..', '.env')
load_dotenv(dotenv_path=dotenv_path)

# --- Service Imports ---
from metricx_service import MetricXService 
from translation_service import translation_service
from reward_model_service import reward_model_service 
from human_feedback_service import enhanced_feedback_service 

app = FastAPI(swagger_ui_parameters={"operationsSorter": "method"})

tags_metadata = [
    {
        "name": "Health & Status",
        "description": "System health and status endpoints",
    },
    {
        "name": "Translation Requests", 
        "description": "Create and manage translation requests",
    },
    {
        "name": "Data Management",
        "description": "Translation memory, glossary, DNT management and fuzzy matching",
    },
    {
        "name": "WMT Benchmarks",
        "description": "WMT benchmark creation and results",
    },
    {
        "name": "Quality Assessment",
        "description": "Translation quality metrics and analysis",
    },    
    {
        "name": "Debugging",
        "description": "Generating mock data and issue triage",
    }
]

app = FastAPI(
    title="Translation Management API",
    openapi_tags=tags_metadata,
    swagger_ui_parameters={"operationsSorter": "method"}
)

# Enhanced CORS middleware configuration
app.add_middleware(
    CORSMiddleware,
    allow_origins=[
        "http://localhost:5173",
        "http://localhost:5174",
        "http://localhost:5175",
        "http://localhost:3000",
        "http://127.0.0.1:5173",
        "http://127.0.0.1:5174",
        "http://127.0.0.1:3000"
    ],
    allow_credentials=True,
    allow_methods=["GET", "POST", "PUT", "DELETE", "OPTIONS"],
    allow_headers=["*"],
    expose_headers=["*"]
)

# Initialize Prisma client
prisma = Prisma()

# Pydantic models
class MetricXRequest(BaseModel):
    source: str
    hypothesis: str
    reference: Optional[str] = None
    source_language: str = "en"
    target_language: str = "es"
    model: Optional[str] = "MetricX-24-Hybrid"

class BatchMetricXRequest(BaseModel):
    requests: List[MetricXRequest]

class TranslationRequestCreate(BaseModel):
    sourceLanguage: str
    targetLanguages: List[str]
    languagePair: str
    wordCount: int
    fileName: str
    mtModel: str
    sourceTexts: Optional[List[str]] = []

class MultiEngineTranslationRequestCreate(BaseModel):
    sourceLanguage: str
    targetLanguages: List[str]
    languagePair: str
    wordCount: int
    fileName: str
    sourceTexts: Optional[List[str]] = []
    engines: Optional[List[str]] = ["opus_fast", "elan_specialist"] 

class QualityRating(BaseModel):
    translationStringId: str
    qualityScore: float  # 1-5 scale
    annotations: Optional[List[dict]] = []

class PreferenceComparison(BaseModel):
    sourceText: str
    translationA: str
    translationB: str
    preferred: str  # 'A' or 'B'
    referenceText: Optional[str] = None

class RLHFTrainingTrigger(BaseModel):
    force_retrain: bool = False

class QualityMetricsCalculate(BaseModel):
    requestId: str

class TranslationStringUpdate(BaseModel):
    translatedText: str
    status: str

class AnnotationCreate(BaseModel):
    category: str
    severity: str
    comment: str
    reviewer: Optional[str] = None

class EngineSelectionData(BaseModel):
    engine: str
    rating: int
    comments: Optional[str] = ""

# WMT Benchmark models 
class WMTRequestCreate(BaseModel):
    language_pair: str
    sample_size: int = 10

class WMTBenchmarkResult(BaseModel):
    source_text: str
    reference_text: str
    mt_translation: str
    bleu_score: float
    language_pair: str

# Command Center data models
class TranslationMemoryCreate(BaseModel):
    sourceText: str
    targetText: str
    sourceLanguage: str
    targetLanguage: str
    domain: str
    quality: str

class GlossaryTermCreate(BaseModel):
    term: str
    translation: str
    sourceLanguage: str
    targetLanguage: str
    domain: str
    definition: str

class DoNotTranslateCreate(BaseModel):
    text: str
    category: str
    languages: List[str]
    notes: str

class OffensiveWordCreate(BaseModel):
    word: str
    language: str
    severity: str
    category: str
    alternatives: Optional[str] = ""

# Database lifecycle management 
async def initialize_database():
    """Initialize database connection"""
    try:
        await prisma.connect()
        print("✓ Database connected successfully")

        # Test basic query
        count = await prisma.translationmemory.count()
        print(f"✓ Found {count} existing TM entries")

    except Exception as e:
        print(f"⚠ Database connection failed: {e}")
        print("⚠ Running without database - some features will be limited")

async def cleanup_database():
    """Cleanup database"""
    try:
        await prisma.disconnect()
        print("✓ Database disconnected")
    except Exception as e:
        print(f"⚠ Error disconnecting: {e}")

# Database startup/shutdown events
@app.on_event("startup")
async def startup():
    await initialize_database()

@app.on_event("startup")
async def startup_event():
<<<<<<< HEAD
    global metricx_service, comet_model
=======
    global metricx_service, comet_model    
>>>>>>> 94ca57bd
    
    # Load COMET model
    try:
<<<<<<< HEAD
        print("Loading COMET model (cached)...")
        model_path = download_model("Unbabel/wmt22-comet-da")  
=======
        print("Loading COMET model...")
        model_path = download_model("Unbabel/XCOMET-XL")
>>>>>>> 94ca57bd
        comet_model = load_from_checkpoint(model_path)
        print(f"✓ COMET model loaded successfully: {type(comet_model)}")
    except Exception as e:
        print(f"❌ Failed to load COMET model: {e}")
        comet_model = None
    
    # Load MetricX model
    try:
        print("Loading MetricX model...")
        metricx_service = MetricXService()
        if metricx_service.load_model():
            print("✓ MetricX model loaded successfully")
        else:
            print("❌ Failed to load MetricX model")
            metricx_service = None
    except Exception as e:
        print(f"❌ MetricX initialization failed: {e}")
        metricx_service = None
    
    print("Model loading complete")

@app.on_event("shutdown")
async def shutdown():
    await cleanup_database()

# Enhanced Japanese detokenization function 
def detokenize_japanese(text: str) -> str:
    """Remove unnecessary spaces from Japanese text output"""
    text = re.sub(r'(?<=[\u3040-\u30FF\u4E00-\u9FFF])\s+(?=[\u3040-\u30FF\u4E00-\u9FFF])', '', text)
    text = text.replace(' .', '。').replace(' ,', '、')
    text = text.replace(' ・', '・')
    text = text.replace(' ！', '！').replace(' ？', '？')
    text = re.sub(r'\s+(?=[。、・！？])', '', text)
    text = re.sub(r'\s*（\s*', '（', text)
    text = re.sub(r'\s*）\s*', '）', text)
    return text.strip()

# Fuzzy Matching Service with database integration 
class FuzzyMatchingService:
    def __init__(self, threshold=0.7):
        self.threshold = threshold

    def calculate_similarity(self, text1: str, text2: str) -> float:
        """Calculate similarity between two texts using SequenceMatcher"""
        return SequenceMatcher(None, text1.lower().strip(), text2.lower().strip()).ratio()

    async def find_fuzzy_matches(self, source_text: str, target_language: str, source_language: str) -> List[Dict]:
        """Find fuzzy matches in translation memory using database"""
        try:
            if not prisma.is_connected():
                await prisma.connect()

            # Get all TM entries for the language pair from database
            tm_entries = await prisma.translationmemory.find_many(
                where={
                    "sourceLanguage": source_language,
                    "targetLanguage": target_language
                }
            )

            matches = []
            for tm_entry in tm_entries:
                similarity = self.calculate_similarity(source_text, tm_entry.sourceText)

                if similarity >= self.threshold:
                    match_percentage = int(similarity * 100)
                    matches.append({
                        "tm_id": tm_entry.id,
                        "source_text": tm_entry.sourceText,
                        "target_text": tm_entry.targetText,
                        "similarity": similarity,
                        "match_percentage": match_percentage,
                        "domain": tm_entry.domain,
                        "quality": tm_entry.quality.lower(),
                        "last_used": tm_entry.lastUsed.isoformat() if tm_entry.lastUsed else None
                    })

            matches.sort(key=lambda x: x["similarity"], reverse=True)
            return matches[:5]

        except Exception as e:
            print(f"Error in fuzzy matching: {e}")
            return []

# Initialize fuzzy matching service
fuzzy_matcher = FuzzyMatchingService(threshold=0.6)

class CleanMultiEngineService:
    def __init__(self, translation_service_instance):
        """Initialize with dependency injection for translation service"""
        self.translation_service = translation_service_instance
        self.engine_configs = {
            'opus_fast': {
                'name': 'Helsinki OPUS',
                'supported_pairs': ['en-fr', 'fr-en', 'en-jp', 'jp-en', 'jp-fr'],
                'model_mapping': {
                    'en-fr': 'HELSINKI_EN_FR',      
                    'fr-en': 'HELSINKI_FR_EN',      
                    'en-jp': 'HELSINKI_EN_JP',      
                    'jp-en': 'OPUS_JA_EN'           
                },
                'pivot_strategy': {
                    'pivot_lang': 'en',
                    'via_models': ['OPUS_JA_EN', 'HELSINKI_EN_FR'],
                    'applies_to': ['jp-fr']
                },
                'confidence': 0.80
            },
            'elan_quality': {
                'name': 'ELAN Specialist',
                'supported_pairs': ['jp-en', 'jp-fr', 'fr-en'], 
                'model_mapping': {
                    'jp-en': 'ELAN_JA_EN',          
                    'fr-en': 'ELAN_JA_EN'      
                },
                'pivot_strategy': {
                    'pivot_lang': 'en',
                    'via_models': ['ELAN_JA_EN', 'HELSINKI_EN_FR'],
                    'applies_to': ['jp-fr']
                },
                'confidence': 0.90
            },

            't5_versatile': {
                'name': 'mT5 Versatile',
                'supported_pairs': ['en-jp', 'jp-en', 'en-fr', 'fr-en', 'jp-fr'], 
                'model_mapping': {
                    'en-jp': 'T5_MULTILINGUAL',
                    'jp-en': 'T5_MULTILINGUAL',
                    'en-fr': 'T5_MULTILINGUAL',
                    'fr-en': 'T5_MULTILINGUAL',
                    'jp-fr': 'T5_MULTILINGUAL',
                },
                'confidence': 0.85,
            },
            'nllb_multilingual': {
                'name': 'NLLB Multilingual',
                'supported_pairs': ['en-jp', 'jp-en', 'en-fr', 'fr-en', 'jp-fr'], 
                'model_mapping': {
                    'en-jp': 'NLLB_200',
                    'jp-en': 'NLLB_200',
                    'en-fr': 'NLLB_200',
                    'fr-en': 'NLLB_200',
                    'jp-fr': 'NLLB_200',
                },
                'confidence': 0.92,
            }
        }

    async def translate_with_engine(self, text: str, source_lang: str, target_lang: str, engine_id: str) -> Dict:
        """Translate using a specific engine with clean routing"""
        try:
            if engine_id not in self.engine_configs:
                return {'engine': engine_id, 'error': 'Engine not found'}

            config = self.engine_configs[engine_id]
            start_time = datetime.now()

            # Check if we need pivot translation
            if self._needs_pivot_translation(config, source_lang, target_lang):
                translated_text = await self._translate_with_pivot(
                    text, source_lang, target_lang, config['pivot_strategy']
                )
            else:
                # Route to appropriate translation method
                pair = f"{source_lang.lower()}-{target_lang.lower()}"
                
                # Get model_to_use (e.g., 'T5_MULTILINGUAL', 'NLLB_200', 'HELSINKI_EN_FR')
                model_to_use = config['model_mapping'].get(pair)
                if not model_to_use:
                    raise ValueError(f"No model mapping found for engine '{engine_id}' and pair '{pair}'.")

                # Get the specific prefix or target language tag from translation_service's language_pair_models
                # This is essential for T5 (prefix) and NLLB (target_lang_tag)
                prefix_or_lang_tag = None
                # Fetching model_info from translation_service.language_pair_models using UPPERCASE pair for consistency
                model_info_from_ts = next(
                    (info for info in translation_service.language_pair_models.get(f"{source_lang.upper()}-{target_lang.upper()}", []) 
                     if info[0] == model_to_use),
                    None
                )
                if model_info_from_ts and len(model_info_from_ts) == 3: # Check if prefix/tag exists in tuple
                    prefix_or_lang_tag = model_info_from_ts[2]

                translated_text = translation_service.translate_by_model_type(
                    text.strip(), 
                    model_to_use, 
                    source_lang=source_lang.lower(), # Pass raw source lang (e.g., 'en')
                    target_lang=target_lang.lower(), # Pass raw target lang (e.g., 'jp')
                    target_lang_tag=prefix_or_lang_tag # Pass for NLLB's specific lang tag or T5's prefix
                )

            processing_time = (datetime.now() - start_time).total_seconds() * 1000

            if target_lang.upper() == 'JP':
                translated_text = detokenize_japanese(translated_text)

            return {
                'engine': engine_id,
                'text': translated_text,
                'confidence': config['confidence'],
                'processing_time': processing_time,
                'model': self._get_model_used(engine_id, source_lang, target_lang)
            }

        except Exception as e:
            return {'engine': engine_id, 'error': str(e)}

    def _needs_pivot_translation(self, config: dict, source_lang: str, target_lang: str) -> bool:
        """Determine if this translation needs to use pivot strategy"""
        if 'pivot_strategy' not in config:
            return False
        pair = f"{source_lang.lower()}-{target_lang.lower()}"
        applies_to = config['pivot_strategy'].get('applies_to', [])
        return pair in applies_to

    async def _translate_with_pivot(self, text: str, source_lang: str, target_lang: str, pivot_strategy: dict) -> str:
        """Generic pivot translation using strategy configuration"""
        try:
            pivot_models = pivot_strategy['via_models']
            if len(pivot_models) != 2:
                raise ValueError("Pivot strategy must specify exactly 2 models")

            first_model, second_model = pivot_models
            pivot_lang = pivot_strategy['pivot_lang']

            # First step: source -> pivot language (Marian models, no special lang args needed here)
            intermediate = self.translation_service.translate_by_model_type(text.strip(), first_model)

            if isinstance(intermediate, str) and "Translation failed" in intermediate:
                raise Exception(f"Pivot step 1 failed: {intermediate}")

            # Second step: pivot language -> target (Marian models, no special lang args needed here)
            final_translation = self.translation_service.translate_by_model_type(intermediate.strip(), second_model)

            if isinstance(final_translation, str) and "Translation failed" in final_translation:
                raise Exception(f"Pivot step 2 failed: {final_translation}")

            return final_translation

        except Exception as e:
            raise Exception(f"Pivot translation failed: {str(e)}")

    def get_available_engines_for_pair(self, source_lang: str, target_lang: str) -> List[str]:
        """Return only engines that can handle this language pair"""
        pair = f"{source_lang.lower()}-{target_lang.lower()}"
        available = []
        
        for engine_id, config in self.engine_configs.items():
            # Check if model paths exist for direct models for this specific pair
            model_key = config['model_mapping'].get(pair) # Get model_key specific to this pair from engine_config
            model_path_exists = False
            if model_key:
                # Check actual model path existence from translation_service
                model_path_exists = os.path.exists(self.translation_service.model_paths.get(model_key, ""))
            
            # Special handling for pivots
            is_pivot_available = self._can_handle_via_pivot(config, source_lang, target_lang)
            if is_pivot_available:
                 # Check if the underlying pivot models themselves are available
                 pivot_strategy = config['pivot_strategy']
                 model1_available = os.path.exists(self.translation_service.model_paths.get(pivot_strategy['via_models'][0], ""))
                 model2_available = os.path.exists(self.translation_service.model_paths.get(pivot_strategy['via_models'][1], ""))
                 if not (model1_available and model2_available):
                     is_pivot_available = False # Mark pivot as not available if its underlying models aren't
            
            # An engine is available if it supports the pair AND its model path exists, OR it's a valid pivot.
            if (pair in config['supported_pairs'] and model_path_exists) or is_pivot_available:
                available.append(engine_id)
        
        return available

    def _can_handle_via_pivot(self, config: dict, source_lang: str, target_lang: str) -> bool:
        """Check if engine can handle this pair via its configured pivot strategy"""
        if 'pivot_strategy' not in config:
            return False
        pair = f"{source_lang.lower()}-{target_lang.lower()}"
        applies_to = config['pivot_strategy'].get('applies_to', [])
        return pair in applies_to

    def _get_model_used(self, engine_id: str, source_lang: str, target_lang: str) -> str:
        """Get the model name used for this translation"""
        config = self.engine_configs.get(engine_id)
        if not config:
            return 'N/A'

        pair = f"{source_lang.lower()}-{target_lang.lower()}"

        # Check if pivot was used
        if self._needs_pivot_translation(config, source_lang, target_lang):
            pivot_models = config['pivot_strategy']['via_models']
            return f"{pivot_models[0]} + {pivot_models[1]} (Pivot)"

        # Check direct model mapping
        if 'model_mapping' in config:
            model = config['model_mapping'].get(pair)
            if model:
                return model

        # Check primary model key
        if 'model_key' in config:
            return config['model_key']

        return 'UNKNOWN_MODEL_ROUTING'

    async def translate_multi_engine(self, text: str, source_lang: str, target_lang: str, engines: List[str] = None) -> List[Dict]:
        """Clean multi-engine translation with proper routing"""
        if engines is None:
            engines = self.get_available_engines_for_pair(source_lang, target_lang)

        # Filter to only available engines for this language pair
        available_engines = self.get_available_engines_for_pair(source_lang, target_lang)
        valid_engines = [e for e in engines if e in available_engines]

        if not valid_engines:
            return [{'error': f'No valid engines were selected or available for {source_lang}-{target_lang}. Available: {available_engines}'}]

        tasks = []
        for engine in valid_engines:
            task = self.translate_with_engine(text, source_lang, target_lang, engine)
            tasks.append(task)

        results = await asyncio.gather(*tasks, return_exceptions=True)

        final_results = []
        for i, result in enumerate(results):
            if isinstance(result, Exception):
                final_results.append({
                    'engine': valid_engines[i] if i < len(valid_engines) else 'unknown',
                    'error': str(result)
                })
            else:
                final_results.append(result)

        return final_results

    @property
    def engines(self):
        """Property to maintain compatibility with existing code"""
        return {engine_id: None for engine_id in self.engine_configs.keys()}

# Helper function to get the correct model for each language pair
def get_model_for_language_pair(source_lang: str, target_lang: str) -> str:
    """Get the appropriate model for a language pair with consistent mapping."""
    pair = f"{source_lang.lower()}-{target_lang.lower()}"
    
    # This mapping is used for SINGLE_ENGINE requests.
    # It should reflect a good default or primary model for each pair.
    model_mapping = {
        'en-jp': 'HELSINKI_EN_JP', # Default single for EN-JP
        'jp-en': 'ELAN_JA_EN', # Default single for JP-EN
        'en-fr': 'HELSINKI_EN_FR',
        'fr-en': 'HELSINKI_FR_EN',
        'jp-fr': 'PIVOT_ELAN_HELSINKI',  # Default single for JP-FR
        
        # WMT variants
        'jpn-eng': 'ELAN_JA_EN',
        'eng-jpn': 'HELSINKI_EN_JP',
        'eng-fra': 'HELSINKI_EN_FR',
        'fra-eng': 'HELSINKI_FR_EN',
    }
    
    # Fallback to a common Marian model if no specific mapping,
    # or the first model defined in language_pair_models in translation_service.
    return model_mapping.get(pair, 'HELSINKI_EN_FR')

# Initialize the multi-engine service instance
multi_engine_service = CleanMultiEngineService(translation_service)

class HumanFeedbackService:
    def process_translation_edit(self, original_translation: str, human_edit: str, source_text: str, string_id: str, reference: Optional[str] = None):
        print(f"Processed human edit feedback for string {string_id}")

    def process_annotation(self, source: str, translation: str, quality_score: float, annotations: List[dict]):
        print(f"Processed annotation feedback for source: {source}")


feedback_service = HumanFeedbackService()

# --- FastAPI Endpoints ---

@app.middleware("http")
async def database_middleware(request: Request, call_next):
    try:
        if not prisma.is_connected():
            await prisma.connect()
        response = await call_next(request)
        return response
    except Exception as e:
        logging.error(f"Middleware caught error: {e}")
        raise e

@app.exception_handler(Exception)
async def global_exception_handler(request: Request, exc: Exception):
    """Global exception handler to catch all unhandled exceptions"""
    
    # Log the full error with traceback
    logging.error(f"Global exception handler caught: {exc}")
    logging.error(f"Request: {request.method} {request.url}")
    logging.error(f"Traceback: {traceback.format_exc()}")
    
    # Handle specific exception types
    if "prisma" in str(exc).lower() or "database" in str(exc).lower():
        return JSONResponse(
            status_code=500,
            content={
                "error": "Database operation failed",
                "detail": "A database error occurred. Please try again later.",
                "type": "database_error"
            }
        )
    
    # Handle Prisma connection errors
    if "not connected" in str(exc).lower():
        return JSONResponse(
            status_code=503,
            content={
                "error": "Service temporarily unavailable",
                "detail": "Database connection issue. Please try again later.",
                "type": "connection_error"
            }
        )
    
    # Handle enum/validation errors
    if "enum" in str(exc).lower() or "AttributeError" in str(type(exc).__name__):
        return JSONResponse(
            status_code=400,
            content={
                "error": "Invalid data",
                "detail": "The provided data contains invalid values.",
                "type": "validation_error"
            }
        )
    
    # Generic error for everything else
    return JSONResponse(
        status_code=500,
        content={
            "error": "Internal server error",
            "detail": "An unexpected error occurred. Please try again later.",
            "type": "server_error"
        }
    )

@app.get("/", tags=["Health & Status"])
async def root():
    return {"message": "Translation Management API is running", "status": "healthy"}

@app.post("/api/translation-preferences", tags=["Translation Requests"])
async def track_translation_preference(preference_data: dict):
    """Track which translation engine was preferred by the user"""
    try:
        if not prisma.is_connected():
            await prisma.connect()

        # Find the translation string to get context
        translation_string = await prisma.translationstring.find_unique(
            where={"id": preference_data["translationStringId"]},
            include={"translationRequest": True}
        )

        if not translation_string:
            raise HTTPException(status_code=404, detail="Translation string not found")

        # Update the TranslationString with selection info
        await prisma.translationstring.update(
            where={"id": preference_data["translationStringId"]},
            data={
                "selectedEngine": preference_data["selectedEngine"],
                "selectedAt": datetime.now(),
                "selectionMethod": preference_data.get("selectionMethod", "UNKNOWN")
            }
        )

        # Create EnginePreference record 
        await prisma.enginepreference.create(
            data={
                "translationStringId": preference_data["translationStringId"],
                "selectedEngine": preference_data["selectedEngine"],
                "sourceLanguage": preference_data.get("sourceLanguage", translation_string.translationRequest.sourceLanguage),
                "targetLanguage": preference_data.get("targetLanguage", translation_string.targetLanguage),
                "rating": preference_data.get("rating"),
                "preferenceReason": preference_data.get("preferenceReason"), 
                "selectionMethod": preference_data.get("selectionMethod", "UNKNOWN"),
                "requestId": translation_string.translationRequestId
            }
        )

        return {"status": "success"}
    except Exception as e:
        print(f"Error in translation-preferences: {e}")
        raise HTTPException(status_code=500, detail=str(e))

async def get_human_preferences_data(date_filter, lang_filter):
    """Get human preference data - FIXED for Python Prisma"""
    try:
        # Get all engine preferences (no group_by with aggregations)
        all_prefs = await prisma.enginepreference.find_many(where={**date_filter})
        
        # Manual aggregation in Python
        engine_stats = {}
        for pref in all_prefs:
            key = f"{pref.selectedEngine}_{pref.sourceLanguage}_{pref.targetLanguage}_{pref.preferenceReason or 'unknown'}"
            if key not in engine_stats:
                engine_stats[key] = {
                    "engine": pref.selectedEngine,
                    "sourceLanguage": pref.sourceLanguage,
                    "targetLanguage": pref.targetLanguage,
                    "preferenceReason": pref.preferenceReason or "unknown",
                    "count": 0,
                    "ratings": [],
                    "satisfactions": []
                }
            
            engine_stats[key]["count"] += 1
            if pref.rating: engine_stats[key]["ratings"].append(pref.rating)
            if pref.overallSatisfaction: engine_stats[key]["satisfactions"].append(pref.overallSatisfaction)
        
        # Convert to expected format
        engine_preferences = []
        for stats in engine_stats.values():
            avg_rating = sum(stats["ratings"]) / len(stats["ratings"]) if stats["ratings"] else 0
            avg_satisfaction = sum(stats["satisfactions"]) / len(stats["satisfactions"]) if stats["satisfactions"] else 0
            
            engine_preferences.append({
                "engine": stats["engine"],
                "selectionCount": stats["count"],
                "avgRating": avg_rating,
                "languagePair": f"{stats['sourceLanguage']}-{stats['targetLanguage']}",
                "preferenceReason": stats["preferenceReason"],
                "overallSatisfaction": avg_satisfaction
            })
        
        # Get reviewer behavior
        all_strings = await prisma.translationstring.find_many(
            where={**date_filter, "reviewerExpertise": {"not": None}}
        )
        
        reviewer_stats = {}
        for string in all_strings:
            key = f"{string.reviewerExpertise}_{string.approvalType or 'unknown'}"
            if key not in reviewer_stats:
                reviewer_stats[key] = {
                    "reviewerExpertise": string.reviewerExpertise,
                    "approvalType": string.approvalType or "unknown",
                    "times": [],
                    "cognitive_loads": [],
                    "count": 0
                }
            
            reviewer_stats[key]["count"] += 1
            if string.timeToReview: reviewer_stats[key]["times"].append(string.timeToReview)
            if string.cognitiveLoad: reviewer_stats[key]["cognitive_loads"].append(string.cognitiveLoad)
        
        reviewer_behavior = []
        for stats in reviewer_stats.values():
            avg_time = sum(stats["times"]) / len(stats["times"]) if stats["times"] else 0
            avg_cognitive = sum(stats["cognitive_loads"]) / len(stats["cognitive_loads"]) if stats["cognitive_loads"] else 0
            
            reviewer_behavior.append({
                "reviewerExpertise": stats["reviewerExpertise"],
                "avgTimeToReview": avg_time,
                "avgCognitiveLoad": avg_cognitive,
                "approvalType": stats["approvalType"],
                "count": stats["count"]
            })
        
        # Get preference reasons
        reason_stats = {}
        for pref in all_prefs:
            if pref.preferenceReason:
                reason = pref.preferenceReason
                if reason not in reason_stats:
                    reason_stats[reason] = {"count": 0, "satisfactions": []}
                reason_stats[reason]["count"] += 1
                if pref.overallSatisfaction:
                    reason_stats[reason]["satisfactions"].append(pref.overallSatisfaction)
        
        preference_reasons = []
        for reason, data in reason_stats.items():
            avg_satisfaction = sum(data["satisfactions"]) / len(data["satisfactions"]) if data["satisfactions"] else 0
            preference_reasons.append({
                "reason": reason,
                "count": data["count"],
                "avgSatisfaction": avg_satisfaction
            })
        
        return {
            "enginePreferences": engine_preferences,
            "reviewerBehavior": reviewer_behavior,
            "preferenceReasons": preference_reasons
        }
        
    except Exception as e:
        logger.error(f"Error fetching human preferences data: {e}")
        return {"enginePreferences": [], "reviewerBehavior": [], "preferenceReasons": []}

async def get_annotations_data(date_filter, lang_filter):
    """Get annotation data"""
    try:
        if not prisma.is_connected():
            await prisma.connect()
        
        # Get all annotations
        all_annotations = await prisma.annotation.find_many(
            include={
                "translationString": {
                    "include": {
                        "translationRequest": True,
                        "modelOutputs": True
                    }
                }
            }
        )
        
        logger.info(f"Found {len(all_annotations)} annotations for dashboard")
        
        # Manual aggregation for error heatmap
        error_stats = {}
        severity_counts = {"LOW": 0, "MEDIUM": 0, "HIGH": 0, "CRITICAL": 0}
        
        for annotation in all_annotations:
            # Count severity
            if annotation.severity in severity_counts:
                severity_counts[annotation.severity] += 1
            
            # Get model name
            model_name = "unknown"
            if annotation.translationString and annotation.translationString.translationRequest:
                if annotation.translationString.translationRequest.mtModel:
                    model_name = str(annotation.translationString.translationRequest.mtModel)
            
            if annotation.translationString and annotation.translationString.modelOutputs:
                if len(annotation.translationString.modelOutputs) > 0:
                    model_name = annotation.translationString.modelOutputs[0].modelName
            
            # Error heatmap
            error_type = getattr(annotation, 'errorType', None) or 'general'
            key = f"{model_name}_{annotation.category}_{error_type}_{annotation.severity}"
            
            if key not in error_stats:
                error_stats[key] = {
                    "model": model_name,
                    "category": annotation.category,
                    "errorType": error_type,
                    "severity": annotation.severity,
                    "count": 0
                }
            error_stats[key]["count"] += 1
        
        logger.info(f"Severity counts: {severity_counts}")
        logger.info(f"Error stats keys: {len(error_stats)}")
        
        # Calculate pain index
        severity_weights = {"LOW": 1, "MEDIUM": 2, "HIGH": 3, "CRITICAL": 4}
        error_heatmap = []
        for stats in error_stats.values():
            pain_index = stats["count"] * severity_weights.get(stats["severity"], 1)
            error_heatmap.append({
                **stats,
                "painIndex": pain_index
            })
        
        # Severity breakdown 
        severity_breakdown = []
        for severity, count in severity_counts.items():
            if count > 0:  # Only include severities that have data
                severity_breakdown.append({
                    "severity": severity,
                    "count": count,
                    "model": "all"
                })
        
        logger.info(f"Returning {len(severity_breakdown)} severity items and {len(error_heatmap)} heatmap items")
        
        return {
            "errorHeatmap": error_heatmap,
            "severityBreakdown": severity_breakdown,
            "spanAnalysis": []  # Keep empty for now
        }
        
    except Exception as e:
        logger.error(f"Error in get_annotations_data: {e}")
        import traceback
        traceback.print_exc()
        return {"errorHeatmap": [], "severityBreakdown": [], "spanAnalysis": []}

async def get_multi_engine_data(date_filter, lang_filter):
    """Get multi-engine and pivot translation data"""
    try:
        # Selection trends
        selection_trends_raw = await prisma.enginepreference.group_by(
            by=["selectionMethod", "modelCombination"],
            _count={"id": True},
            where={**date_filter, **lang_filter}
        )
        
        selection_trends = []
        for trend in selection_trends_raw:
            selection_trends.append({
                "date": datetime.now().strftime("%Y-%m-%d"),  # Simplified for now
                "selectionMethod": trend["selectionMethod"] or "unknown",
                "count": trend["_count"]["id"],
                "modelCombination": trend["modelCombination"] or "single"
            })
        
        # Pivot quality analysis
        pivot_strings = await prisma.translationstring.find_many(
            where={
                **date_filter,
                "translationType": "PIVOT",
                "intermediateTranslation": {"not": None}
            },
            include={"qualityMetrics": True}
        )
        
        pivot_quality = []
        for string in pivot_strings:
            if string.qualityMetrics:
                for metric in string.qualityMetrics:
                    pivot_quality.append({
                        "modelCombination": string.selectedModelCombination or "unknown",
                        "directQuality": 0,  # Would need direct comparison
                        "pivotQuality": metric.metricXScore or 0,
                        "intermediateQuality": 0  # Would need intermediate evaluation
                    })
        
        # Inter-rater agreement (simplified)
        inter_rater_raw = await prisma.annotation.group_by(
            by=["reviewer"],
            _count={"id": True},
            where={**date_filter, "reviewer": {"not": None}}
        )
        
        inter_rater = []
        for rater in inter_rater_raw:
            inter_rater.append({
                "annotatorPair": f"{rater['reviewer']}-system",
                "agreement": 0.8,  # Placeholder - would need complex calculation
                "category": "overall"
            })
        
        return {
            "selectionTrends": selection_trends,
            "pivotQuality": pivot_quality,
            "interRaterAgreement": inter_rater
        }
    except Exception as e:
        logger.error(f"Error fetching multi-engine data: {e}")
        return {"selectionTrends": [], "pivotQuality": [], "interRaterAgreement": []}

async def get_quality_scores_data(date_filter, lang_filter):
    """Get quality scores data with actual correlations"""
    try:
        # Get quality metrics with actual scores
        quality_metrics = await prisma.qualitymetrics.find_many(
            where={
                **date_filter,
                "hasReference": True,
                "bleuScore": {"not": None},
                "cometScore": {"not": None},
                "terScore": {"not": None}
            }
        )

        if not quality_metrics:
            return {
                "evaluationModes": [],
                "correlationMatrix": [],
                "scoreDistribution": []
            }

        # Calculate actual correlations
        import statistics
        
        # Extract scores for correlation calculation
        bleu_scores = [m.bleuScore for m in quality_metrics if m.bleuScore is not None]
        comet_scores = [m.cometScore for m in quality_metrics if m.cometScore is not None]
        ter_scores = [m.terScore for m in quality_metrics if m.terScore is not None]
        metricx_scores = [m.metricXScore for m in quality_metrics if m.metricXScore is not None]

        correlations = []
        
        # Calculate correlations between metrics
        def calculate_correlation(x_vals, y_vals):
            if len(x_vals) < 2 or len(y_vals) < 2:
                return 0.0
            
            # Simple Pearson correlation
            mean_x = statistics.mean(x_vals)
            mean_y = statistics.mean(y_vals)
            
            numerator = sum((x - mean_x) * (y - mean_y) for x, y in zip(x_vals, y_vals))
            sum_sq_x = sum((x - mean_x) ** 2 for x in x_vals)
            sum_sq_y = sum((y - mean_y) ** 2 for y in y_vals)
            
            denominator = (sum_sq_x * sum_sq_y) ** 0.5
            return numerator / denominator if denominator != 0 else 0.0

        # Calculate all metric pairs
        metric_pairs = [
            ("BLEU", "COMET", bleu_scores, comet_scores),
            ("BLEU", "TER", bleu_scores, ter_scores),
            ("COMET", "TER", comet_scores, ter_scores),
            ("BLEU", "MetricX", bleu_scores, metricx_scores),
            ("COMET", "MetricX", comet_scores, metricx_scores),
            ("TER", "MetricX", ter_scores, metricx_scores)
        ]

        for metric1, metric2, scores1, scores2 in metric_pairs:
            if scores1 and scores2:
                correlation = calculate_correlation(scores1, scores2)
                correlations.append({
                    "metric1": metric1,
                    "metric2": metric2,
                    "correlation": correlation,
                    "pValue": 0.05  # Placeholder
                })

        return {
            "evaluationModes": [
                {"mode": "Reference-based", "count": len(quality_metrics), "avgScore": statistics.mean(bleu_scores) if bleu_scores else 0},
                {"mode": "Reference-free", "count": len(metricx_scores), "avgScore": statistics.mean(metricx_scores) if metricx_scores else 0}
            ],
            "correlationMatrix": correlations,
            "scoreDistribution": [
                {"metric": "BLEU", "scores": bleu_scores},
                {"metric": "COMET", "scores": comet_scores},
                {"metric": "TER", "scores": ter_scores}
            ]
        }

    except Exception as e:
        print(f"Error in get_quality_scores_data: {e}")
        return {
            "evaluationModes": [],
            "correlationMatrix": [],
            "scoreDistribution": []
        }

async def get_operational_data(date_filter, lang_filter):
    """Get operational data - FIXED for Python Prisma"""
    try:
        # Get all model outputs
        all_outputs = await prisma.modeloutput.find_many(where={**date_filter})
        
        # Manual aggregation for processing times
        processing_stats = {}
        for output in all_outputs:
            key = f"{output.modelName}_{output.engineName}"
            if key not in processing_stats:
                processing_stats[key] = {
                    "model": output.modelName,
                    "engineType": output.engineName,
                    "times": [],
                    "count": 0
                }
            
            processing_stats[key]["count"] += 1
            if output.processingTimeMs:
                processing_stats[key]["times"].append(output.processingTimeMs)
        
        processing_times = []
        for stats in processing_stats.values():
            avg_time = sum(stats["times"]) / len(stats["times"]) if stats["times"] else 0
            processing_times.append({
                "model": stats["model"],
                "engineType": stats["engineType"],
                "wordCountBucket": "medium",
                "avgProcessingTime": avg_time,
                "count": stats["count"]
            })
        
        # System health and model utilization (empty for now since local_models is 0)
        return {
            "processingTimes": processing_times,
            "systemHealth": [],
            "modelUtilization": []
        }
        
    except Exception as e:
        logger.error(f"Error fetching operational data: {e}")
        return {"processingTimes": [], "systemHealth": [], "modelUtilization": []}

async def get_tm_glossary_data(date_filter, lang_filter):
    """Get translation memory and glossary data"""
    try:
        # TM impact analysis
        tm_strings = await prisma.translationstring.find_many(
            where={**date_filter, "tmMatchPercentage": {"not": None}},
            include={"qualityMetrics": True}
        )
        
        tm_impact = {}
        for string in tm_strings:
            match_bucket = "high" if string.tmMatchPercentage >= 90 else "medium" if string.tmMatchPercentage >= 70 else "low"
            if match_bucket not in tm_impact:
                tm_impact[match_bucket] = {
                    "matchPercentage": match_bucket,
                    "avgQualityScore": 0,
                    "timeSaved": 0,
                    "approvalRate": 0,
                    "count": 0,
                    "approved": 0
                }
            
            tm_impact[match_bucket]["count"] += 1
            if string.isApproved:
                tm_impact[match_bucket]["approved"] += 1
            
            if string.qualityMetrics:
                for metric in string.qualityMetrics:
                    if metric.metricXScore:
                        tm_impact[match_bucket]["avgQualityScore"] += metric.metricXScore
        
        # Calculate averages and rates
        for bucket in tm_impact.values():
            if bucket["count"] > 0:
                bucket["avgQualityScore"] /= bucket["count"]
                bucket["approvalRate"] = bucket["approved"] / bucket["count"]
                bucket["timeSaved"] = bucket["count"] * 30  # Estimated seconds saved
        
        # Glossary usage
        glossary_usage_raw = await prisma.glossaryterm.group_by(
            by=["term"],
            _count={"id": True},
            where={"isActive": True, "usageCount": {"gt": 0}},
            order_by={"usageCount": "desc"},
            take=20
        )
        
        glossary_usage = []
        for usage in glossary_usage_raw:
            glossary_usage.append({
                "term": usage["term"],
                "usageCount": usage["_count"]["id"],
                "overrideRate": 0.1,  # Placeholder
                "qualityImpact": 0.05  # Placeholder
            })
        
        # Term overrides (placeholder)
        term_overrides = []
        
        return {
            "tmImpact": list(tm_impact.values()),
            "glossaryUsage": glossary_usage,
            "termOverrides": term_overrides
        }
    except Exception as e:
        logger.error(f"Error fetching TM/glossary data: {e}")
        return {"tmImpact": [], "glossaryUsage": [], "termOverrides": []}

async def get_model_performance_data(date_filter, lang_filter):
    """Get actual model performance leaderboard and trends from database"""
    try:
        # Get quality metrics with translation request data
        quality_metrics = await prisma.qualitymetrics.find_many(
            where={
                **date_filter,
                "hasReference": True,  # Only post-edited translations
                "bleuScore": {"not": None}
            },
            include={
                "translationRequest": {
                    "include": {
                        "translationStrings": True
                    }
                }
            }
        )

        model_stats = {}
        performance_over_time = []
        
        for metric in quality_metrics:
            if metric.translationRequest:
                model_name = str(metric.translationRequest.mtModel) if metric.translationRequest.mtModel else "unknown"
                
                # Collect stats for leaderboard
                if model_name not in model_stats:
                    model_stats[model_name] = {
                        "bleu_scores": [],
                        "comet_scores": [],
                        "ter_scores": [],
                        "metricx_scores": [],
                        "total_translations": 0
                    }

                model_stats[model_name]["total_translations"] += 1
                if metric.bleuScore: model_stats[model_name]["bleu_scores"].append(metric.bleuScore)
                if metric.cometScore: model_stats[model_name]["comet_scores"].append(metric.cometScore)
                if metric.terScore: model_stats[model_name]["ter_scores"].append(metric.terScore)
                if metric.metricXScore: model_stats[model_name]["metricx_scores"].append(metric.metricXScore)
                
                # Collect performance over time data
                performance_over_time.append({
                    "date": metric.createdAt.strftime("%Y-%m-%d"),
                    "model": model_name,
                    "bleuScore": metric.bleuScore or 0,
                    "cometScore": metric.cometScore or 0,
                    "metricXScore": metric.metricXScore or 0,
                    "translationCount": 1,
                    "requestId": metric.translationRequestId
                })

        # Build leaderboard
        leaderboard = []
        for model, stats in model_stats.items():
            if stats["total_translations"] > 0:
                avg_bleu = sum(stats["bleu_scores"]) / len(stats["bleu_scores"]) if stats["bleu_scores"] else 0
                avg_comet = sum(stats["comet_scores"]) / len(stats["comet_scores"]) if stats["comet_scores"] else 0
                avg_ter = sum(stats["ter_scores"]) / len(stats["ter_scores"]) if stats["ter_scores"] else 0
                avg_metricx = sum(stats["metricx_scores"]) / len(stats["metricx_scores"]) if stats["metricx_scores"] else 0

                leaderboard.append({
                    "model": model,
                    "engineType": get_engine_type_from_model(model),
                    "avgBleu": avg_bleu,
                    "avgComet": avg_comet,
                    "avgTer": avg_ter,
                    "avgMetricX": avg_metricx,
                    "totalTranslations": stats["total_translations"],
                    "confidenceInterval": {
                        "bleuLow": max(0, avg_bleu - 0.05),
                        "bleuHigh": min(1, avg_bleu + 0.05),
                        "cometLow": max(0, avg_comet - 0.05),
                        "cometHigh": min(1, avg_comet + 0.05)
                    }
                })

        return {
            "leaderboard": sorted(leaderboard, key=lambda x: x["avgMetricX"], reverse=True),
            "performanceOverTime": performance_over_time[-50:],  # Last 50 entries
            "modelComparison": []
        }

    except Exception as e:
        logger.error(f"Error fetching model performance data: {e}")
        return {"leaderboard": [], "performanceOverTime": [], "modelComparison": []}

def get_engine_type_from_model(model_name):
    """Map model name to engine type"""
    engine_mapping = {
        "HELSINKI_EN_JP": "opus_fast",
        "OPUS_EN_JP": "opus_fast", 
        "ELAN_JA_EN": "elan_specialist",
        "NLLB_200": "nllb_multilingual", 
        "T5_BASE": "t5_versatile", 
        "T5_MULTILINGUAL": "t5_versatile", 
        "PIVOT_JP_EN_FR": "pivot_elan_helsinki",
    }
    return engine_mapping.get(model_name, "unknown")

def process_leaderboard_data(leaderboard_query):
    """Process raw leaderboard data into expected format"""
    processed = []
    for item in leaderboard_query:
        processed.append({
            "model": item["translationString"]["translationRequest"]["mtModel"],
            "engineType": "unknown",  # Would need to map from model to engine type
            "avgBleu": item["_avg"]["bleuScore"] or 0,
            "avgComet": item["_avg"]["cometScore"] or 0,
            "avgTer": item["_avg"]["terScore"] or 0,
            "avgMetricX": item["_avg"]["metricXScore"] or 0,
            "totalTranslations": item["_count"]["id"],
            "confidenceInterval": {
                "bleuLow": (item["_avg"]["bleuScore"] or 0) - 0.05,
                "bleuHigh": (item["_avg"]["bleuScore"] or 0) + 0.05,
                "cometLow": (item["_avg"]["cometScore"] or 0) - 0.05,
                "cometHigh": (item["_avg"]["cometScore"] or 0) + 0.05
            }
        })
    return processed

def process_time_series_data(time_series_query):
    """Process time series data for performance over time"""
    processed = []
    for item in time_series_query:
        processed.append({
            "date": item["createdAt"].strftime("%Y-%m-%d"),
            "model": item["translationString"]["translationRequest"]["mtModel"],
            "bleuScore": item["bleuScore"] or 0,
            "cometScore": item["cometScore"] or 0,
            "metricXScore": item["metricXScore"] or 0,
            "translationCount": 1
        })
    return processed

@app.post("/api/translation-requests/triple-output", tags=["Translation Requests"])
async def create_triple_output_translation_request(request_data: TranslationRequestCreate):
    """Create translation request with exactly 3 outputs per language pair"""
    try:
        # Define preferred engines for triple output, including T5 and NLLB
        # Order matters here for selection
        engines_per_pair_preference = {
            'en-jp': ['opus_fast', 't5_versatile', 'nllb_multilingual', 'elan_quality'], # Example preference order
            'jp-en': ['opus_fast', 'elan_quality', 't5_versatile', 'nllb_multilingual'],
            'en-fr': ['opus_fast', 't5_versatile', 'nllb_multilingual', 'elan_quality'],
            'fr-en': ['opus_fast', 't5_versatile', 'nllb_multilingual', 'elan_quality'],
            'jp-fr': ['opus_fast', 'elan_quality', 't5_versatile', 'nllb_multilingual'] # Adjust if pivot is primary
        }

        # Get all engines that *actually support* the given pair and whose models exist
        all_possible_engines = multi_engine_service.get_available_engines_for_pair(
            request_data.sourceLanguage, request_data.targetLanguages[0] # Assuming only one target for triple-output
        )
        
        # Sort these by the preferred order and take up to the first 3 that are available
        selected_engines_for_triple = sorted(
            all_possible_engines, 
            key=lambda x: engines_per_pair_preference.get(request_data.languagePair.lower(), []).index(x) 
            if x in engines_per_pair_preference.get(request_data.languagePair.lower(), []) else float('inf') # Put non-preferred at end
        )[:3] # Take top 3 after sorting

        if not selected_engines_for_triple:
            raise HTTPException(status_code=400, detail=f"No suitable engines found for {request_data.languagePair} for triple output.")

        multi_request = MultiEngineTranslationRequestCreate(
            sourceLanguage=request_data.sourceLanguage,
            targetLanguages=request_data.targetLanguages,
            languagePair=request_data.languagePair,
            wordCount=request_data.wordCount,
            fileName=request_data.fileName,
            sourceTexts=request_data.sourceTexts,
            engines=selected_engines_for_triple # Use the selected 3 engines
        )

        return await create_multi_engine_translation_request(multi_request)

    except Exception as e:
        raise HTTPException(status_code=500, detail=f"Failed to create triple-output request: {str(e)}")

@app.get("/api/health", tags=["Health & Status"])
async def health_check():
    try:
        if prisma.is_connected():
            count = await prisma.translationmemory.count()
            db_status = f"Connected - {count} TM entries"
        else:
            await prisma.connect() # Attempt to connect if not connected
            count = await prisma.translationmemory.count()
            db_status = f"Connected - {count} TM entries"
    except Exception as e:
        db_status = f"Error: {str(e)}"

    return {
        "status": "healthy",
        "metricx_available": metricx_service is not None,
        "translation_service_available": translation_service is not None,
        "local_engines_available": True, # Always true as CleanMultiEngineService is instantiated
        "database_status": db_status,
        "endpoints": {
            "metricx": True,
            "translation_requests": True,
            "quality_metrics": True,
            "translation_processing": True,
            "human_feedback": True,
            "command_center": True,
            "multi_engine": True,
            "fuzzy_matching": True,
            "wmt_benchmark": True
        },
        "available_engines": list(multi_engine_service.engines.keys()) # Dynamically get from CleanMultiEngineService
    }

# Test database endpoint 
@app.get("/api/test-database", tags=["Debugging"])
async def test_database():
    try:
        if not prisma.is_connected():
            await prisma.connect()
        
        # Test creating a TM entry
        from prisma.enums import QualityLabel as QualityEnum
        test_entry = await prisma.translationmemory.create(
            data={
                "sourceText": "Test source",
                "targetText": "Test target",
                "sourceLanguage": "EN",
                "targetLanguage": "FR",
                "domain": "test",
                "quality": QualityEnum.HIGH, # Use enum
                "createdFrom": "test",
                "usageCount": 0
            }
        )
        
        # Test querying
        count = await prisma.translationmemory.count()
        
        # Clean up test entry
        await prisma.translationmemory.delete(where={"id": test_entry.id})
        
        return {
            "success": True,
            "message": "Database working correctly",
            "total_entries": count - 1
        }
        
    except Exception as e:
        return {
            "success": False,
            "error": str(e),
            "error_type": type(e).__name__
        }

@app.post("/api/wmt/create-request", tags=["WMT Benchmarks"])
async def create_wmt_benchmark_request(
    language_pair: str = Query(...),
    sample_size: int = Query(10)
):
    """Create a WMT benchmark translation request"""
    try:
        if not prisma.is_connected():
            await prisma.connect()
        
        print(f"Creating WMT benchmark request for {language_pair} with {sample_size} samples")
        
        from prisma.enums import MTModel
        
        # Map language pairs to models
        model_mapping_enum = {
            'jpn-eng': MTModel.ELAN_MT_JP_EN,
            'eng-jpn': MTModel.MARIAN_MT_EN_JP,
            'eng-fra': MTModel.MARIAN_MT_EN_FR,
            'fra-eng': MTModel.MARIAN_MT_FR_EN,
            'jpn-fra': MTModel.PIVOT_JP_EN_FR
        }
        
        mt_model_enum_val = model_mapping_enum.get(language_pair, MTModel.MARIAN_MT_EN_FR) # Changed default fallback
        
        # Parse language pair
        source_lang, target_lang = language_pair.split('-')
        source_lang_code = source_lang.upper()[:2]
        target_lang_code = target_lang.upper()[:2]
        
        # Create WMT benchmark request
        wmt_request = await prisma.translationrequest.create(
            data={
                "sourceLanguage": source_lang_code,
                "targetLanguages": [target_lang_code],
                "languagePair": language_pair,
                "wordCount": sample_size * 20,  # Estimate
                "fileName": f"wmt_benchmark_{language_pair}_{sample_size}.txt",
                "mtModel": mt_model_enum_val,
                "status": "IN_PROGRESS",
                "requestType": "WMT_BENCHMARK"
            }
        )
        
        # Create sample WMT test data (using static list for example)
        sample_texts = [
            "This is a sample sentence for WMT benchmark testing.",
            "Machine translation quality has improved significantly over the years.",
            "Evaluation metrics help us understand translation performance.",
            "Neural machine translation models show promising results.",
            "Benchmark datasets are essential for comparing different systems.",
            "Quality estimation is an important aspect of translation evaluation.",
            "Human evaluation remains the gold standard for translation quality.",
            "Automatic metrics provide quick feedback during development.",
            "Cross-lingual understanding is crucial for global communication.",
            "Translation technology continues to evolve rapidly."
        ]
        
        # Create translation strings for benchmark
        for i, source_text in enumerate(sample_texts[:sample_size]):
            try:
                # Use get_model_for_language_pair to get the model string key
                model_key_for_wmt = get_model_for_language_pair(source_lang, target_lang)

                translated_text = ""
                # Special handling for JP-FR for pivot
                if model_key_for_wmt == 'PIVOT_ELAN_HELSINKI':
                    translated_text = multi_engine_service._translate_pivot_elan_helsinki(source_text.strip())
                else:
                    # Direct translation using the specified model
                    # Ensure source_text is stripped for consistency with other methods
                    src_lang_code_for_ts = source_lang.lower()
                    tgt_lang_code_for_ts = target_lang.lower()
                    
                    # Fetch prefix/lang_tag from translation_service.language_pair_models if available
                    prefix_or_lang_tag = None
                    model_info_from_ts = next(
                        (info for info in translation_service.language_pair_models.get(f"{source_lang.upper()}-{target_lang.upper()}", []) 
                        if info[0] == model_key_for_wmt),
                        None
                    )
                    if model_info_from_ts and len(model_info_from_ts) == 3:
                        prefix_or_lang_tag = model_info_from_ts[2]

                    translated_text = translation_service.translate_by_model_type(
                        source_text.strip(), 
                        model_key_for_wmt,
                        source_lang=src_lang_code_for_ts, # Pass lowercase for NLLB
                        target_lang=tgt_lang_code_for_ts, # Pass lowercase for NLLB
                        target_lang_tag=prefix_or_lang_tag # Pass for NLLB/T5 prefixing in translation_service
                    )
                
                if target_lang_code == 'JP':
                    translated_text = detokenize_japanese(translated_text)
                
                # Create translation string
                await prisma.translationstring.create(
                    data={
                        "sourceText": source_text,
                        "translatedText": translated_text,
                        "targetLanguage": target_lang_code,
                        "status": "REVIEWED",
                        "isApproved": False,
                        "processingTimeMs": 1000,  # Mock processing time
                        "translationRequestId": wmt_request.id,
                        "fuzzyMatches": "[]"
                    }
                )
                
            except Exception as e:
                print(f"Failed to translate WMT sample {i}: {e}")
                # Create failed translation
                await prisma.translationstring.create(
                    data={
                        "sourceText": source_text,
                        "translatedText": f"Translation failed: {str(e)}",
                        "targetLanguage": target_lang_code,
                        "status": "DRAFT",
                        "isApproved": False,
                        "processingTimeMs": 0,
                        "translationRequestId": wmt_request.id,
                        "fuzzyMatches": "[]"
                    }
                )
        
        # Update request status
        await prisma.translationrequest.update(
            where={"id": wmt_request.id},
            data={"status": "COMPLETED"}
        )
        
        return {
            "success": True,
            "request_id": wmt_request.id,
            "language_pair": language_pair,
            "sample_size": sample_size,
            "message": f"WMT benchmark request created for {language_pair}"
        }
        
    except Exception as e:
        print(f"Failed to create WMT request: {e}")
        raise HTTPException(status_code=500, detail=f"Failed to create WMT benchmark request: {str(e)}")

@app.get("/api/wmt/requests", tags=["WMT Benchmarks"])
async def get_wmt_requests():
    """Get all WMT benchmark requests"""
    try:
        if not prisma.is_connected():
            await prisma.connect()
        
        wmt_requests = await prisma.translationrequest.find_many(
            where={"requestType": "WMT_BENCHMARK"},
            include={
                "translationStrings": True,
                "qualityMetrics": True
            }
        )
        
        # Sort in Python
        wmt_requests.sort(key=lambda x: x.createdAt, reverse=True)
        
        return wmt_requests
        
    except Exception as e:
        print(f"Failed to fetch WMT requests: {e}")
        raise HTTPException(status_code=500, detail=f"Failed to fetch WMT requests: {str(e)}")

@app.get("/api/wmt/results/{request_id}", tags=["WMT Benchmarks"])
async def get_wmt_results(request_id: str):
    """Get WMT benchmark results for a specific request"""
    try:
        if not prisma.is_connected():
            await prisma.connect()
        
        wmt_request = await prisma.translationrequest.find_unique(
            where={"id": request_id},
            include={
                "translationStrings": True,
                "qualityMetrics": True
            }
        )
        
        if not wmt_request:
            raise HTTPException(status_code=404, detail="WMT request not found")
        
        return wmt_request
        
    except Exception as e:
        print(f"Failed to fetch WMT results: {e}")
        raise HTTPException(status_code=500, detail=f"Failed to fetch WMT results: {str(e)}")

# Fuzzy matching endpoint with database 
@app.get("/api/translation-memory/fuzzy-matches", tags=["Translation Requests"])
async def get_fuzzy_matches(
    source_text: str, 
    source_language: str, 
    target_language: str,
    threshold: float = 0.6
):
    """Get fuzzy matches for a source text"""
    try:
        fuzzy_matcher.threshold = threshold
        matches = await fuzzy_matcher.find_fuzzy_matches(source_text, target_language, source_language)
        
        return {
            "source_text": source_text,
            "language_pair": f"{source_language}-{target_language}",
            "threshold": threshold,
            "matches": matches,
            "total_matches": len(matches)
        }
        
    except Exception as e:
        raise HTTPException(status_code=500, detail=f"Failed to find fuzzy matches: {str(e)}")

# Command Center endpoints with database operations
@app.post("/api/translation-memory", tags=["Data Management"])
async def create_translation_memory(tm_data: TranslationMemoryCreate):
    try:
        if not prisma.is_connected():
            await prisma.connect()

        from prisma.enums import MemoryQuality
        
        quality_mapping = {
            'high': MemoryQuality.HIGH,
            'medium': MemoryQuality.MEDIUM, 
            'low': MemoryQuality.LOW,
            'HIGH': MemoryQuality.HIGH,
            'MEDIUM': MemoryQuality.MEDIUM,
            'LOW': MemoryQuality.LOW
        }
        
        # Safe enum conversion with fallback
        quality_key = tm_data.quality.strip()
        quality_enum_val = quality_mapping.get(quality_key, MemoryQuality.MEDIUM)
        
        print(f"Creating TM entry: quality '{tm_data.quality}' -> {quality_enum_val}")

        tm_entry = await prisma.translationmemory.create(
            data={
                "sourceText": tm_data.sourceText,
                "targetText": tm_data.targetText,
                "sourceLanguage": tm_data.sourceLanguage.upper(),
                "targetLanguage": tm_data.targetLanguage.upper(),
                "domain": tm_data.domain or "general",
                "quality": quality_enum_val,
                "createdFrom": "manual",
                "usageCount": 0
            }
        )

        return {"success": True, "data": tm_entry}
        
    except Exception as e:
        print(f"TM Creation Error: {e}")
        print(f"TM Data received: {tm_data}")
        print(f"Available enum values: {list(MemoryQuality.__members__.keys())}")
        raise HTTPException(status_code=500, detail=f"Failed to create translation memory: {str(e)}")

@app.get("/api/translation-memory", tags=["Data Management"])
async def get_translation_memory():
    try:
        if not prisma.is_connected():
            await prisma.connect()
        
        tm_entries = await prisma.translationmemory.find_many()
        # Sort in Python
        tm_entries.sort(key=lambda x: x.lastUsed if x.lastUsed else datetime.min, reverse=True) # Handle None for lastUsed
        return tm_entries
    except Exception as e:
        print(f"Database error: {e}")
        return []

@app.delete("/api/translation-memory/{tm_id}", tags=["Data Management"])
async def delete_translation_memory(tm_id: str):
    try:
        if not prisma.is_connected():
            await prisma.connect()
        
        await prisma.translationmemory.delete(where={"id": tm_id})
        return {"success": True}
    except Exception as e:
        raise HTTPException(status_code=500, detail=f"Failed to delete translation memory: {str(e)}")

@app.post("/api/glossary", tags=["Data Management"])
async def create_glossary_term(term_data: GlossaryTermCreate):
    try:
        if not prisma.is_connected():
            await prisma.connect()
        
        glossary_entry = await prisma.glossaryterm.create(
            data={
                "term": term_data.term,
                "translation": term_data.translation,
                "sourceLanguage": term_data.sourceLanguage,
                "targetLanguage": term_data.targetLanguage,
                "domain": term_data.domain,
                "definition": term_data.definition,
                "usageCount": 0
            }
        )
        
        return {"success": True, "data": glossary_entry}
    except Exception as e:
        raise HTTPException(status_code=500, detail=f"Failed to create glossary term: {str(e)}")

@app.get("/api/glossary", tags=["Data Management"])
async def get_glossary():
    try:
        if not prisma.is_connected():
            await prisma.connect()
        
        glossary_terms = await prisma.glossaryterm.find_many()
        # Sort in Python
        glossary_terms.sort(key=lambda x: x.term)
        return glossary_terms
    except Exception as e:
        print(f"Database error: {e}")
        return []

@app.delete("/api/glossary/{term_id}", tags=["Data Management"])
async def delete_glossary_term(term_id: str):
    try:
        if not prisma.is_connected():
            await prisma.connect()
        
        await prisma.glossaryterm.delete(where={"id": term_id})
        return {"success": True}
    except Exception as e:
        raise HTTPException(status_code=500, detail=f"Failed to delete glossary term: {str(e)}")

@app.post("/api/do-not-translate", tags=["Data Management"])
async def create_dnt_item(dnt_data: DoNotTranslateCreate):
    try:
        if not prisma.is_connected():
            await prisma.connect()
        
        # Convert category to enum format
        from prisma.enums import DoNotTranslateCategory
        category_enum_val = DoNotTranslateCategory(dnt_data.category.upper().replace(' ', '_')) if dnt_data.category.upper().replace(' ', '_') in DoNotTranslateCategory.__members__ else DoNotTranslateCategory.OTHER

        dnt_entry = await prisma.donottranslateitem.create(
            data={
                "text": dnt_data.text,
                "category": category_enum_val, # Use enum value
                "languages": dnt_data.languages,
                "notes": dnt_data.notes,
                "usageCount": 0
            }
        )
        
        return {"success": True, "data": dnt_entry}
    except Exception as e:
        raise HTTPException(status_code=500, detail=f"Failed to create do-not-translate item: {str(e)}")

@app.get("/api/do-not-translate", tags=["Data Management"])
async def get_dnt_items():
    try:
        if not prisma.is_connected():
            await prisma.connect()
        
        dnt_items = await prisma.donottranslateitem.find_many()
        # Sort in Python
        dnt_items.sort(key=lambda x: x.text)
        return dnt_items
    except Exception as e:
        print(f"Database error: {e}")
        return []

@app.delete("/api/do-not-translate/{dnt_id}", tags=["Data Management"])
async def delete_dnt_item(dnt_id: str):
    try:
        if not prisma.is_connected():
            await prisma.connect()
        
        await prisma.donottranslateitem.delete(where={"id": dnt_id})
        return {"success": True}
    except Exception as e:
        raise HTTPException(status_code=500, detail=f"Failed to delete do-not-translate item: {str(e)}")

@app.post("/api/offensive-words", tags=["Data Management"])
async def create_offensive_word(word_data: OffensiveWordCreate):
    try:
        if not prisma.is_connected():
            await prisma.connect()
        
        # Convert severity and category to enum format
        from prisma.enums import SeverityLevel, OffensiveWordCategory
        severity_enum_val = SeverityLevel(word_data.severity.upper()) if word_data.severity.upper() in SeverityLevel.__members__ else SeverityLevel.MEDIUM
        category_enum_val = OffensiveWordCategory(word_data.category.upper().replace(' ', '_')) if word_data.category.upper().replace(' ', '_') in OffensiveWordCategory.__members__ else OffensiveWordCategory.OTHER

        word_entry = await prisma.offensiveword.create(
            data={
                "word": word_data.word,
                "language": word_data.language,
                "severity": severity_enum_val, # Use enum value
                "category": category_enum_val, # Use enum value
                "alternatives": word_data.alternatives, # `alternatives` is a list, needs direct assignment
                "detectionCount": 0
            }
        )
        
        return {"success": True, "data": word_entry}
    except Exception as e:
        raise HTTPException(status_code=500, detail=f"Failed to create offensive word: {str(e)}")

@app.get("/api/offensive-words", tags=["Data Management"])
async def get_offensive_words():
    try:
        if not prisma.is_connected():
            await prisma.connect()
        
        offensive_words = await prisma.offensiveword.find_many()
        # Sort in Python
        offensive_words.sort(key=lambda x: x.word)
        return offensive_words
    except Exception as e:
        print(f"Database error: {e}")
        return []

@app.delete("/api/offensive-words/{word_id}", tags=["Data Management"])
async def delete_offensive_word(word_id: str):
    try:
        if not prisma.is_connected():
            await prisma.connect()
        
        await prisma.offensiveword.delete(where={"id": word_id})
        return {"success": True}
    except Exception as e:
        raise HTTPException(status_code=500, detail=f"Failed to delete offensive word: {str(e)}")

# Translation request endpoints
@app.get("/api/translation-requests", tags=["Translation Requests"])
async def get_translation_requests(include: Optional[str] = Query(None)):
    try:
        if not prisma.is_connected():
            await prisma.connect()
        
        # Parse include parameter
        include_metrics = include and 'metrics' in include
        include_strings = include and 'strings' in include
        
        # Build include object based on parameters
        include_obj = {}
        if include_strings:
            include_obj["translationStrings"] = {
                "include": {"annotations": True}
            }
        if include_metrics:
            include_obj["qualityMetrics"] = True
        
        requests = await prisma.translationrequest.find_many(
            include=include_obj if include_obj else {
                "translationStrings": {
                    "include": {"annotations": True}
                },
                "qualityMetrics": True
            }
        )
        
        # Sort in Python
        requests.sort(key=lambda x: x.createdAt, reverse=True)
        
        return requests
    except Exception as e:
        print(f"Database error: {e}")
        return []

@app.post("/api/translation-requests", tags=["Translation Requests"])
async def create_translation_request(request_data: TranslationRequestCreate):
    try:
        if not prisma.is_connected():
            await prisma.connect()
        
        print(f"Processing translation request for targets: {request_data.targetLanguages}")
        
        if not request_data.sourceTexts:
            raise ValueError("No source texts provided for translation")

        # Import the MTModel enum from Prisma
        from prisma.enums import MTModel
        from prisma import Json
        
        # Convert mtModel string to proper enum value
        mt_model_mapping = {
            'HELSINKI_EN_FR': MTModel.MARIAN_MT_EN_FR,
            'HELSINKI_FR_EN': MTModel.MARIAN_MT_FR_EN,
            'HELSINKI_EN_JP': MTModel.MARIAN_MT_EN_JP,
            'ELAN_JA_EN': MTModel.ELAN_MT_JP_EN,
            'OPUS_JA_EN': MTModel.ELAN_MT_JP_EN,
            'OPUS_EN_JP': MTModel.MARIAN_MT_EN_JP,
            'T5_BASE': MTModel.T5_BASE, # Added T5_BASE to mapping
            'T5_MULTILINGUAL': MTModel.T5_BASE, # Assuming T5_MULTILINGUAL uses the same enum variant
            'NLLB_200': MTModel.NLLB_200, # Added NLLB_200 to mapping
            'CUSTOM_MODEL': MTModel.CUSTOM_MODEL,
            'MULTI_ENGINE': MTModel.MULTI_ENGINE,
            'PIVOT_JP_EN_FR': MTModel.PIVOT_JP_EN_FR,
        }
        
        mt_model_enum = mt_model_mapping.get(request_data.mtModel, MTModel.MARIAN_MT_EN_FR) # Changed default to Marian
        
        # Create the translation request in database
        db_request = await prisma.translationrequest.create(
            data={
                "sourceLanguage": request_data.sourceLanguage,
                "targetLanguages": request_data.targetLanguages,
                "languagePair": f"{request_data.sourceLanguage}-{','.join(request_data.targetLanguages)}",
                "wordCount": request_data.wordCount,
                "fileName": request_data.fileName,
                "mtModel": mt_model_enum,
                "status": "IN_PROGRESS",
                "requestType": "SINGLE_ENGINE"
            }
        )
        
        total_processing_time = 0
        
        for target_lang in request_data.targetLanguages:
            source_lang_code = request_data.sourceLanguage.lower()
            target_lang_code = target_lang.lower()
            
            # Determine the model string name to pass to translation_service
            model_to_use_for_single_engine = get_model_for_language_pair(source_lang_code, target_lang_code)
            
            for i, source_text in enumerate(request_data.sourceTexts):
                start_time = datetime.now()
                
                try:
                    print(f"Translating text {i+1}/{len(request_data.sourceTexts)} to {target_lang} using {model_to_use_for_single_engine}")
                    
                    # Get fuzzy matches from database
                    fuzzy_matches = await fuzzy_matcher.find_fuzzy_matches(
                        source_text, target_lang, request_data.sourceLanguage
                    )
                    
                    suggested_translation = None
                    if fuzzy_matches and len(fuzzy_matches) > 0 and fuzzy_matches[0]["similarity"] > 0.9:
                        suggested_translation = fuzzy_matches[0]["target_text"]
                    
                    translated_text = ""

                    # Determine prefix/lang_tag for T5/NLLB for single-engine path
                    prefix_or_lang_tag_for_single = None
                    # Get model_info from translation_service.language_pair_models for this specific single model
                    model_info_from_ts_single = next(
                        (info for info in translation_service.language_pair_models.get(f"{request_data.sourceLanguage.upper()}-{target_lang.upper()}", []) 
                        if info[0] == model_to_use_for_single_engine),
                        None
                )
                    if model_info_from_ts_single and len(model_info_from_ts_single) == 3:
                        prefix_or_lang_tag_for_single = model_info_from_ts_single[2]
                    
                    # Perform translation based on the model_to_use_for_single_engine
                    if model_to_use_for_single_engine == 'PIVOT_ELAN_HELSINKI':
                        # Explicit pivot for single engine JP-FR
                        translated_text = multi_engine_service._translate_pivot_elan_helsinki(source_text.strip())
                    else:
                        # Direct translation using the specified model
                        translated_text = translation_service.translate_by_model_type(
                            source_text.strip(), 
                            model_to_use_for_single_engine,
                            source_lang=source_lang_code, 
                            target_lang=target_lang_code, 
                            target_lang_tag=prefix_or_lang_tag_for_single 
                    )
                    
                    if target_lang.upper() == 'JP':
                        translated_text = detokenize_japanese(translated_text)
                    
                    processing_time = int((datetime.now() - start_time).total_seconds() * 1000)
                    total_processing_time += processing_time
                    
                    # Create translation string in database with proper JSON handling
                    await prisma.translationstring.create(
                        data={
                            "sourceText": source_text.strip(),
                            "translatedText": translated_text,
                            "targetLanguage": target_lang,
                            "status": "REVIEWED",
                            "isApproved": False,
                            "processingTimeMs": processing_time,
                            "translationRequestId": db_request.id,
                            "fuzzyMatches": Json(fuzzy_matches) if fuzzy_matches else Json([]),
                            "suggestedTranslation": suggested_translation
                        }
                    )
                    
                except Exception as e:
                    print(f"Translation failed: {e}")
                    processing_time = int((datetime.now() - start_time).total_seconds() * 1000)
                    total_processing_time += processing_time
                    
                    # Create failed translation string
                    await prisma.translationstring.create(
                        data={
                            "sourceText": source_text.strip(),
                            "translatedText": f"Translation failed: {str(e)}",
                            "targetLanguage": target_lang,
                            "status": "DRAFT",
                            "isApproved": False,
                            "processingTimeMs": processing_time,
                            "translationRequestId": db_request.id,
                            "fuzzyMatches": Json([]),
                            "suggestedTranslation": None
                        }
                    )
        
        # Update request status and total processing time
        updated_request = await prisma.translationrequest.update(
            where={"id": db_request.id},
            data={
                "status": "COMPLETED",
                "totalProcessingTimeMs": total_processing_time
            },
            include={
                "translationStrings": {
                    "include": {
                        "annotations": True
                    }
                }
            }
        )
        
        print(f"✓ Translation request {db_request.id} completed")
        return updated_request
        
    except Exception as e:
        print(f"✗ Failed to create translation request: {str(e)}")
        raise HTTPException(status_code=500, detail=f"Failed to create translation request: {str(e)}")

@app.post("/api/quality-metrics/calculate", tags=["Quality Assessment"])
async def calculate_quality_metrics(request_data: QualityMetricsCalculate):
    try:
        if not prisma.is_connected():
            await prisma.connect()

        translation_request = await prisma.translationrequest.find_unique(
            where={"id": request_data.requestId},
            include={"translationStrings": True}
        )

        if not translation_request:
            raise HTTPException(status_code=404, detail="Translation request not found")

        existing_metrics = await prisma.qualitymetrics.find_first(
            where={"translationRequestId": request_data.requestId}
        )

        if existing_metrics:
            logger.info(f"Quality metrics already calculated for request {request_data.requestId}.")
            return {
                "success": True,
                "message": "Quality metrics already calculated",
                "metrics": existing_metrics
            }

        total_bleu = 0.0
        total_ter = 0.0
        total_comet = 0.0
        processed_strings = 0
        has_any_reference = False

        for translation_string in translation_request.translationStrings:
            current_string_id = translation_string.id
            current_original_mt = translation_string.originalTranslation
            current_post_edited = translation_string.translatedText
            current_source_text = translation_string.sourceText

            is_post_edited = (
                current_original_mt and
                current_post_edited and
                current_original_mt.strip() != current_post_edited.strip() and
                translation_string.status in ["REVIEWED", "APPROVED"]
            )

            if is_post_edited:
                has_any_reference = True
                try:
                    bleu_score = 0.0
                    ter_score = 0.0
                    comet_score = 0.0

                    if (not current_source_text or not current_source_text.strip() or
                        not current_original_mt or not current_original_mt.strip() or
                        not current_post_edited or not current_post_edited.strip()):
                        
                        if not current_source_text or not current_source_text.strip():
                            logger.warning(f"SKIPPING METRICS for string {current_string_id}: Source text is empty or None.")
                        if not current_original_mt or not current_original_mt.strip():
                            logger.warning(f"SKIPPING METRICS for string {current_string_id}: Original MT (hypothesis) is empty or None.")
                        if not current_post_edited or not current_post_edited.strip():
                            logger.warning(f"SKIPPING METRICS for string {current_string_id}: Post-edited text (reference) is empty or None.")
                        
                        continue
                    
                    target_lang_code = translation_string.targetLanguage.lower()
                    tokenizer_option = 'ja-mecab' if target_lang_code == 'jp' else '13a'
                    logger.info(f"Using tokenizer '{tokenizer_option}' for metrics on lang '{target_lang_code}'")

                    bleu_score = sacrebleu.sentence_bleu(current_original_mt, [current_post_edited], tokenize=tokenizer_option).score / 100
                    ter_score = sacrebleu.TER(tokenize=tokenizer_option).sentence_score(current_original_mt, [current_post_edited]).score
                    logger.info(f"Calculated Metrics for {current_string_id}: TER={ter_score:.2f}")

                    if comet_model:
                        try:
                            comet_data = [{"src": current_source_text, "mt": current_original_mt, "ref": current_post_edited}]
                            
                            comet_output = comet_model.predict(
                                comet_data,
                                batch_size=1
                            )
                            comet_score = comet_output.scores[0]
                        except Exception as comet_error:
                            logger.error(f"COMET calculation failed for {current_string_id}: {comet_error}")
                            comet_score = 0.0
                    else:
                        logger.warning(f"COMET model not loaded. COMET score for string {current_string_id} set to 0.0.")
                        comet_score = 0.0

                    total_bleu += bleu_score
                    total_ter += ter_score
                    total_comet += comet_score
                    processed_strings += 1

                except Exception as metric_error:
                    logger.error(f"Error calculating metrics for string {current_string_id}: {metric_error}")
                    traceback.print_exc()
                    continue

        if processed_strings > 0:
            avg_bleu = total_bleu / processed_strings
            avg_ter = total_ter / processed_strings
            avg_comet = total_comet / processed_strings

            if avg_ter <= 20.0:
                quality_label = QualityLabel.EXCELLENT
            elif avg_ter <= 30.0:
                quality_label = QualityLabel.GOOD
            elif avg_ter <= 50.0:
                quality_label = QualityLabel.FAIR
            else:
                quality_label = QualityLabel.POOR

            quality_metrics = await prisma.qualitymetrics.create(
                data={
                    "translationRequestId": request_data.requestId,
                    "metricXScore": 8.5,
                    "metricXConfidence": 0.92,
                    "metricXMode": EvaluationMode.REFERENCE_FREE,
                    "metricXVariant": ModelVariant.METRICX_24_HYBRID,
                    "bleuScore": avg_bleu,
                    "cometScore": avg_comet,
                    "terScore": avg_ter,
                    "qualityLabel": quality_label,
                    "hasReference": has_any_reference,
                    "referenceType": ReferenceType.POST_EDITED if has_any_reference else None,
                    "calculationEngine": "post-editing-metrics"
                }
            )

            logger.info(f"✓ Quality metrics calculated for request {request_data.requestId}: BLEU={avg_bleu:.2f}, COMET={avg_comet:.2f}, TER={avg_ter:.2f}, Processed Strings={processed_strings}")
            return {
                "success": True,
                "message": f"Post-editing quality metrics calculated for {processed_strings} strings",
                "metrics": quality_metrics
            }
        else:
            logger.warning(f"No valid post-edited strings found to calculate metrics for request {request_data.requestId}.")
            return {
                "success": False,
                "message": "No valid post-edited strings found to calculate metrics.",
                "metrics": None
            }

    except Exception as e:
        logger.error(f"Error calculating quality metrics for request {request_data.requestId}: {e}")
        traceback.print_exc()
        raise HTTPException(status_code=500, detail=f"Failed to calculate quality metrics: {str(e)}")

@app.post("/api/debug/fix-reference-flags", tags=["Debugging"])
async def fix_reference_flags():
    """Fix hasReference flags for existing translations"""
    try:
        if not prisma.is_connected():
            await prisma.connect()

        strings = await prisma.translationstring.find_many()

        updated_count = 0
        for string in strings:
            # Check if translation was actually edited
            if (string.originalTranslation and 
                string.translatedText and 
                string.originalTranslation.strip() != string.translatedText.strip()):
                
                await prisma.translationstring.update(
                    where={"id": string.id},
                    data={"hasReference": True}
                )
                updated_count += 1

        all_metrics = await prisma.qualitymetrics.find_many()
        
        metrics_updated = 0
        for metric in all_metrics:
            # Get the translation request to check if it has references
            request = await prisma.translationrequest.find_unique(
                where={"id": metric.translationRequestId},
                include={"translationStrings": True}
            )
            
            if request:
                has_references = any(
                    ts.hasReference for ts in request.translationStrings
                )
                
                if has_references and not metric.hasReference:
                    await prisma.qualitymetrics.update(
                        where={"id": metric.id},
                        data={
                            "hasReference": True,
                            "referenceType": "POST_EDITED"
                        }
                    )
                    metrics_updated += 1

        return {
            "success": True,
            "updated_strings": updated_count,
            "updated_metrics": metrics_updated
        }

    except Exception as e:
        print(f"Error in fix_reference_flags: {e}")
        return {"error": str(e)}

@app.post("/api/translation-strings/{string_id}/select-engine", tags=["Translation Requests"])
async def select_preferred_engine(string_id: str, selection_data: EngineSelectionData):
    """Record user's engine preference and set as primary translation"""
    try:
        if not prisma.is_connected():
            await prisma.connect()

        existing_string = await prisma.translationstring.find_unique(
            where={"id": string_id},
            include={"translationRequest": True}
        )

        if not existing_string:
            raise HTTPException(status_code=404, detail="Translation string not found")

        # Get engine results
        engine_results = existing_string.engineResults
        if isinstance(engine_results, Json):
            engine_results = engine_results.to_dict()
        elif isinstance(engine_results, str):
            engine_results = json.loads(engine_results)

        selected_result = None
        for result in engine_results:
            if result.get("engine") == selection_data.engine:
                selected_result = result
                break

        if not selected_result:
            raise HTTPException(status_code=400, detail="Selected engine not found")

        final_translated_text = selected_result["text"]
        if existing_string.targetLanguage.upper() == 'JP':
            final_translated_text = detokenize_japanese(final_translated_text)

        updated_string = await prisma.translationstring.update(
            where={"id": string_id},
            data={
                "translatedText": final_translated_text,
                "originalTranslation": final_translated_text,  # Store as baseline for quality metrics
                "selectedEngine": selection_data.engine,
                "status": "REVIEWED"
            }
        )

        return {"success": True, "selectedEngine": selection_data.engine, "updatedString": updated_string}

    except Exception as e:
        raise HTTPException(status_code=500, detail=f"Failed to select engine: {str(e)}")

@app.put("/api/translation-strings/{string_id}", tags=["Translation Requests"])
async def update_translation_string(string_id: str, update_data: TranslationStringUpdate):
    try:
        if not prisma.is_connected():
            await prisma.connect()

        existing_string = await prisma.translationstring.find_unique(
            where={"id": string_id},
            include={"translationRequest": True}
        )

        if not existing_string:
            raise HTTPException(status_code=404, detail="Translation string not found")

        original_translation_for_comparison = existing_string.originalTranslation
        if original_translation_for_comparison is None:
            original_translation_for_comparison = existing_string.translatedText

        final_text = update_data.translatedText if update_data.translatedText is not None else existing_string.translatedText

        if existing_string.targetLanguage.upper() == 'JP':
            final_text = detokenize_japanese(final_text)

        update_payload = {
            "translatedText": final_text,
            "status": update_data.status,
            "isApproved": (update_data.status == 'APPROVED'),
            "lastModified": datetime.now()
        }

        if original_translation_for_comparison != final_text:
            update_payload["hasReference"] = True
            if existing_string.originalTranslation is None:
                 update_payload["originalTranslation"] = original_translation_for_comparison
        
        updated_string = await prisma.translationstring.update(
            where={"id": string_id},
            data=update_payload,
            include={"annotations": True}
        )
        
        if update_data.status == 'APPROVED':
            try:
                from prisma.enums import MemoryQuality
                await prisma.translationmemory.create(
                    data={
                        "sourceText": existing_string.sourceText,
                        "targetText": final_text,
                        "sourceLanguage": existing_string.translationRequest.sourceLanguage,
                        "targetLanguage": existing_string.targetLanguage,
                        "domain": "auto_generated",
                        "quality": MemoryQuality.HIGH,
                        "createdFrom": f"qa_approval_{string_id}",
                        "usageCount": 0
                    }
                )
                print(f"✓ Created TM entry for approved translation: {string_id}")
            except Exception as tm_error:
                print(f"⚠ Failed to create TM entry: {tm_error}")
        
        if update_data.status == 'APPROVED' and update_payload.get("hasReference"):
            try:
                import asyncio
                asyncio.create_task(calculate_quality_metrics(QualityMetricsCalculate(requestId=existing_string.translationRequestId)))
                print(f"✓ Triggered auto-calculation of quality metrics for request: {existing_string.translationRequestId}")
            except Exception as metrics_error:
                print(f"⚠ Failed to auto-calculate quality metrics: {metrics_error}")
        
        return {"success": True, "message": "Translation string updated successfully", "updatedString": updated_string}
        
    except Exception as e:
        print(f"Error updating translation string {string_id}: {e}")
        raise HTTPException(status_code=500, detail=f"Failed to update translation string: {str(e)}")

@app.post("/api/translation-strings/{string_id}/annotations", tags=["Translation Requests"])
async def create_annotation(string_id: str, annotation_data: AnnotationCreate):
    try:
        if not prisma.is_connected():
            await prisma.connect()

        # Verify string exists
        existing_string = await prisma.translationstring.find_unique(
            where={"id": string_id}
        )

        if not existing_string:
            raise HTTPException(status_code=404, detail="Translation string not found")

        # Import enums properly
        from prisma.enums import AnnotationCategory, AnnotationSeverity

        # Convert to enum values
        try:
            category_enum_val = getattr(AnnotationCategory, annotation_data.category.upper())
        except AttributeError:
            category_enum_val = AnnotationCategory.OTHER

        try:
            severity_enum_val = getattr(AnnotationSeverity, annotation_data.severity.upper())
        except AttributeError:
            severity_enum_val = AnnotationSeverity.MEDIUM

        # Create annotation in database
        new_annotation = await prisma.annotation.create(
            data={
                "category": category_enum_val,
                "severity": severity_enum_val,
                "comment": annotation_data.comment,
                "reviewer": annotation_data.reviewer or "anonymous",
                "translationStringId": string_id
            }
        )

        return {"success": True, "annotation": new_annotation}
    except Exception as e:
        print(f"Error creating annotation for string {string_id}: {e}")
        import traceback
        print(traceback.format_exc())
        raise HTTPException(status_code=500, detail=f"Failed to create annotation: {str(e)}")


# Multi-engine endpoints 
@app.post("/api/translation-requests/multi-engine", tags=["Translation Requests"])
async def create_multi_engine_translation_request(request_data: MultiEngineTranslationRequestCreate):
    """Create translation request with multiple local engines"""
    try:
        if not prisma.is_connected():
            await prisma.connect()
        
        print(f"Processing multi-engine translation request for targets: {request_data.targetLanguages}")
        
        if not request_data.sourceTexts:
            raise ValueError("No source texts provided for translation")
        
        from prisma.enums import MTModel
        from prisma import Json
        
        # Create the translation request in database
        db_request = await prisma.translationrequest.create(
            data={
                "sourceLanguage": request_data.sourceLanguage,
                "targetLanguages": request_data.targetLanguages,
                "languagePair": f"{request_data.sourceLanguage}-{','.join(request_data.targetLanguages)}",
                "wordCount": request_data.wordCount,
                "fileName": request_data.fileName,
                "mtModel": MTModel.MULTI_ENGINE,
                "status": "MULTI_ENGINE_REVIEW",
                "requestType": "MULTI_ENGINE",
                "selectedEngines": request_data.engines
            }
        )
        
        for target_lang in request_data.targetLanguages:
            for i, source_text in enumerate(request_data.sourceTexts):
                print(f"Getting multi-engine translations for text {i+1}/{len(request_data.sourceTexts)} to {target_lang}")
                
                # Get fuzzy matches from database
                fuzzy_matches = await fuzzy_matcher.find_fuzzy_matches(
                    source_text, target_lang, request_data.sourceLanguage
                )
                
                suggested_translation = None
                if fuzzy_matches and len(fuzzy_matches) > 0 and fuzzy_matches[0]["similarity"] > 0.9:
                    suggested_translation = fuzzy_matches[0]["target_text"]
                
                # Get translations from all local engines using CleanMultiEngineService
                engine_results = await multi_engine_service.translate_multi_engine(
                    source_text, request_data.sourceLanguage, target_lang, request_data.engines
                )
                
                # Create translation string in database
                await prisma.translationstring.create(
                    data={
                        "sourceText": source_text.strip(),
                        "translatedText": "",  # Will be set when user selects preferred
                        "targetLanguage": target_lang,
                        "status": "MULTI_ENGINE_REVIEW",
                        "isApproved": False,
                        "processingTimeMs": int(sum(r.get('processing_time', 0) for r in engine_results if isinstance(r, dict) and 'processing_time' in r)),
                        "translationRequestId": db_request.id,
                        "engineResults": Json(engine_results) if engine_results else Json([]),
                        "fuzzyMatches": Json(fuzzy_matches) if fuzzy_matches else Json([]),
                        "suggestedTranslation": suggested_translation
                    }
                )
        
        # Get the complete request with strings
        complete_request = await prisma.translationrequest.find_unique(
            where={"id": db_request.id},
            include={
                "translationStrings": {
                    "include": {
                        "annotations": True
                    }
                }
            }
        )
        
        print(f"✓ Multi-engine translation request {db_request.id} completed")
        return complete_request
        
    except Exception as e:
        print(f"✗ Failed to create multi-engine request: {str(e)}")
        raise HTTPException(status_code=500, detail=f"Failed to create multi-engine request: {str(e)}")

# Analytics endpoint
@app.get("/api/analytics/engine-preferences", tags=["Quality Assessment"])
async def get_engine_preference_analytics():
    """Get analytics on engine preferences over time"""
    try:
        if not prisma.is_connected():
            await prisma.connect()
        
        preferences = await prisma.enginepreference.find_many()
        
        # Sort in Python
        preferences.sort(key=lambda x: x.createdAt, reverse=True)
        
        # Calculate statistics
        total_preferences = len(preferences)
        engine_counts = {}
        engine_ratings = {}
        
        for pref in preferences:
            engine = pref.selectedEngine
            engine_counts[engine] = engine_counts.get(engine, 0) + 1
            
            if engine not in engine_ratings:
                engine_ratings[engine] = []
            engine_ratings[engine].append(pref.rating)
        
        # Calculate average ratings
        avg_ratings = {}
        for engine, ratings in engine_ratings.items():
            avg_ratings[engine] = sum(ratings) / len(ratings) if ratings else 0
        
        return {
            "totalPreferences": total_preferences,
            "engineCounts": engine_counts,
            "averageRatings": avg_ratings,
            "preferences": preferences[:50]  # Return recent 50 for display
        }
        
    except Exception as e:
        print(f"Database error: {e}")
        return {
            "totalPreferences": 0,
            "engineCounts": {},
            "averageRatings": {},
            "preferences": []
        }

@app.get("/api/dashboard/post-edit-metrics", tags=["Quality Assessment"])
async def get_post_edit_metrics(
    language_pair: Optional[str] = Query("all"),
    date_from: Optional[str] = Query(None),
    date_to: Optional[str] = Query(None)
):
    """Get post-editing metrics for dashboard"""
    try:
        if not prisma.is_connected():
            await prisma.connect()

        metrics = await prisma.qualitymetrics.find_many(
            where={
                "hasReference": True,
                "bleuScore": {"not": None},
                "cometScore": {"not": None},
                "terScore": {"not": None}
            },
            include={
                "translationRequest": {
                    "include": {
                        "translationStrings": {
                            "where": {
                                "hasReference": True
                            }
                        }
                    }
                }
            }
        )

        # Group by language pair
        language_pair_metrics = {}
        correlation_data = []
        
        for metric in metrics:
            if metric.translationRequest and metric.translationRequest.translationStrings:
                source_lang = metric.translationRequest.sourceLanguage
                
                # Get target language from post-edited strings
                for ts in metric.translationRequest.translationStrings:
                    target_lang = ts.targetLanguage
                    pair = f"{source_lang}-{target_lang}"
                    
                    if language_pair != "all" and pair != language_pair:
                        continue
                    
                    if pair not in language_pair_metrics:
                        language_pair_metrics[pair] = {
                            "languagePair": pair,
                            "bleuScores": [],
                            "cometScores": [],
                            "terScores": [],
                            "count": 0
                        }
                    
                    language_pair_metrics[pair]["bleuScores"].append(metric.bleuScore)
                    language_pair_metrics[pair]["cometScores"].append(metric.cometScore)
                    language_pair_metrics[pair]["terScores"].append(metric.terScore)
                    language_pair_metrics[pair]["count"] += 1
                    
                    correlation_data.append({
                        "bleu": metric.bleuScore,
                        "comet": metric.cometScore,
                        "ter": metric.terScore,
                        "metricx": metric.metricXScore or 0
                    })

        # Calculate averages for bar chart
        bar_chart_data = []
        for pair, data in language_pair_metrics.items():
            if data["count"] > 0:
                bar_chart_data.append({
                    "languagePair": pair,
                    "avgBleu": sum(data["bleuScores"]) / len(data["bleuScores"]) * 100,
                    "avgComet": sum(data["cometScores"]) / len(data["cometScores"]) * 100,
                    "avgTer": sum(data["terScores"]) / len(data["terScores"]),
                    "count": data["count"]
                })

        print(f"Returning {len(bar_chart_data)} language pairs for dashboard")

        return {
            "languagePairMetrics": bar_chart_data,
            "correlationMatrix": [
                {"metric1": "BLEU", "metric2": "COMET", "correlation": 0.75, "pValue": 0.05},
                {"metric1": "BLEU", "metric2": "TER", "correlation": -0.65, "pValue": 0.05},
                {"metric1": "COMET", "metric2": "TER", "correlation": -0.70, "pValue": 0.05},
                {"metric1": "BLEU", "metric2": "METRICX", "correlation": 0.80, "pValue": 0.05}
            ],
            "totalPostEdits": len(correlation_data)
        }

    except Exception as e:
        print(f"Error getting post-edit metrics: {e}")
        return {
            "languagePairMetrics": [],
            "correlationMatrix": [],
            "totalPostEdits": 0
        }

@app.get("/api/dashboard/analytics", tags=["Quality Assessment"])
async def get_dashboard_analytics(
    language_pair: Optional[str] = Query(None) 
):
    """Get comprehensive analytics data for the dashboard"""
    try:
        if not prisma.is_connected():
            await prisma.connect()

        lang_filter = {} if language_pair == "all" else {"languagePair": language_pair}

        translation_requests = await prisma.translationrequest.find_many(
            include={
                "translationStrings": True,
                "qualityMetrics": True
            }
        )
        
        quality_metrics = await prisma.qualitymetrics.find_many(
            where={"hasReference": True}
        )
        
        engine_preferences = await prisma.enginepreference.find_many()
        
        annotations = await prisma.annotation.find_many()

        # Pass empty filters to helper functions (or remove filter parameters entirely)
        model_performance = await get_model_performance_data({}, lang_filter)
        quality_scores = await get_quality_scores_data({}, lang_filter)
        human_preferences = await get_human_preferences_data({}, lang_filter)
        annotations_data = await get_annotations_data({}, lang_filter)
        operational_data = await get_operational_data({}, lang_filter)

        return {
            "modelPerformance": model_performance,
            "humanPreferences": human_preferences,
            "annotations": annotations_data,
            "multiEngine": {"selectionTrends": [], "pivotQuality": [], "interRaterAgreement": []},
            "qualityScores": quality_scores,
            "operational": operational_data,
            "tmGlossary": {"tmImpact": [], "glossaryUsage": [], "termOverrides": []}
        }

    except Exception as e:
        print(f"Dashboard analytics error: {e}")
        return {
            "modelPerformance": {"leaderboard": [], "performanceOverTime": [], "modelComparison": []},
            "humanPreferences": {"enginePreferences": [], "reviewerBehavior": [], "preferenceReasons": []},
            "annotations": {"errorHeatmap": [], "severityBreakdown": [], "spanAnalysis": []},
            "multiEngine": {"selectionTrends": [], "pivotQuality": [], "interRaterAgreement": []},
            "qualityScores": {"evaluationModes": [], "correlationMatrix": [], "scoreDistribution": []},
            "operational": {"processingTimes": [], "systemHealth": [], "modelUtilization": []},
            "tmGlossary": {"tmImpact": [], "glossaryUsage": [], "termOverrides": []}
        }


@app.get("/api/rlhf/analytics", tags=["Quality Assessment"])
async def get_rlhf_analytics():
    """Get RLHF analytics data"""
    try:
        if not prisma.is_connected():
            await prisma.connect()
        
        preferences = await prisma.enginepreference.find_many()
        
        total_feedback = len(preferences)
        preference_pairs = sum(1 for p in preferences if p.rating >= 4)
        
        feedback_types = {}
        for pref in preferences:
            engine = pref.selectedEngine
            feedback_types[engine] = feedback_types.get(engine, 0) + 1
        
        avg_quality_scores = {}
        engine_ratings = {}
        for pref in preferences:
            engine = pref.selectedEngine
            if engine not in engine_ratings:
                engine_ratings[engine] = []
            engine_ratings[engine].append(pref.rating)
        
        for engine, ratings in engine_ratings.items():
            avg_quality_scores[engine] = sum(ratings) / len(ratings) if ratings else 0
        
        return {
            "total_feedback_entries": total_feedback,
            "total_preference_pairs": preference_pairs,
            "feedback_types": feedback_types,
            "average_quality_scores": avg_quality_scores,
            "training_data_available": total_feedback > 0
        }
        
    except Exception as e:
        return {
            "total_feedback_entries": 0,
            "total_preference_pairs": 0,
            "feedback_types": {},
            "average_quality_scores": {},
            "training_data_available": False
        }

@app.get("/api/human-feedback/analytics", tags=["Quality Assessment"])
async def get_human_feedback_analytics():
    """Get human feedback analytics data"""
    try:
        if not prisma.is_connected():
            await prisma.connect()
        
        annotations = await prisma.annotation.find_many()
        
        total_entries = len(annotations)
        
        feedback_distribution = {}
        for annotation in annotations:
            category = annotation.category.value # Access enum value
            feedback_distribution[category] = feedback_distribution.get(category, 0) + 1
        
        severity_distribution = {}
        for annotation in annotations:
            severity = annotation.severity.value # Access enum value
            severity_distribution[severity] = severity_distribution.get(severity, 0) + 1
        
        return {
            "total_entries": total_entries,
            "feedback_distribution": feedback_distribution,
            "quality_metrics": {
                "severity_distribution": severity_distribution,
                "categories_covered": len(feedback_distribution),
                "average_feedback_per_request": total_entries / max(1, prisma.translationrequest.count()) # Divide by total requests if possible
            }
        }
        
    except Exception as e:
        print(f"Error fetching human feedback analytics: {e}")
        return {
            "total_entries": 0,
            "feedback_distribution": {},
            "quality_metrics": {}
        }

@app.post("/api/rlhf/quality-rating", tags=["Quality Assessment"])
async def submit_quality_rating(rating: QualityRating):
    try:
        return {"success": True, "message": "Quality rating submitted successfully"}
    except Exception as e:
        raise HTTPException(status_code=500, detail=f"Failed to submit rating: {str(e)}")

@app.get("/api/debug/check-quality-metrics", tags=["Quality Assessment"])
async def check_quality_metrics():
    """Debug endpoint to check quality metrics data"""
    try:
        if not prisma.is_connected():
            await prisma.connect()

        # Check total quality metrics
        total_metrics = await prisma.qualitymetrics.count()
        
        # Check metrics with references
        metrics_with_refs = await prisma.qualitymetrics.count(
            where={"hasReference": True}
        )
        
        # Check metrics with scores
        metrics_with_scores = await prisma.qualitymetrics.count(
            where={
                "hasReference": True,
                "bleuScore": {"not": None},
                "cometScore": {"not": None},
                "terScore": {"not": None}
            }
        )
        
        # Get sample data
        sample_metrics = await prisma.qualitymetrics.find_many(
            where={"hasReference": True},
            take=3,
            include={"translationRequest": True}
        )

        return {
            "total_metrics": total_metrics,
            "metrics_with_references": metrics_with_refs,
            "metrics_with_all_scores": metrics_with_scores,
            "sample_data": sample_metrics
        }

    except Exception as e:
        return {"error": str(e)}

@app.post("/api/metricx/evaluate", tags=["Quality Assessment"])
async def evaluate_translation(request: MetricXRequest):
    try:
        result = metricx_service.evaluate_translation(
            source=request.source,
            hypothesis=request.hypothesis,
            reference=request.reference,
            source_language=request.source_language,
            target_language=request.target_language
        )
        return result
    except Exception as e:
        raise HTTPException(status_code=500, detail=str(e))

@app.get("/api/debug/check-annotations", tags=["Debugging"])
async def check_annotations():
    """Debug why annotations aren't showing in dashboard"""
    try:
        if not prisma.is_connected():
            await prisma.connect()
        
        # Check what annotations actually exist
        annotations = await prisma.annotation.find_many(
            include={
                "translationString": {
                    "include": {
                        "translationRequest": True
                    }
                }
            },
            take=10
        )
        
        return {
            "total_annotations": await prisma.annotation.count(),
            "sample_annotations": [
                {
                    "id": ann.id,
                    "category": ann.category,
                    "severity": ann.severity,
                    "comment": ann.comment,
                    "has_translation_string": ann.translationString is not None,
                    "has_request": ann.translationString.translationRequest is not None if ann.translationString else False
                } for ann in annotations
            ]
        }
    except Exception as e:
        return {"error": str(e)}

@app.get("/api/debug/data-counts", tags=["Debugging"])
async def check_data_counts():
    """Check actual data counts in each table"""
    try:
        if not prisma.is_connected():
            await prisma.connect()
        
        counts = {
            "translation_requests": await prisma.translationrequest.count(),
            "translation_strings": await prisma.translationstring.count(),
            "quality_metrics": await prisma.qualitymetrics.count(),
            "engine_preferences": await prisma.enginepreference.count(),
            "annotations": await prisma.annotation.count(),
            "model_outputs": await prisma.modeloutput.count(),
            "translation_memory": await prisma.translationmemory.count(),
            "local_models": await prisma.localmodel.count()
        }
        
        return counts
        
    except Exception as e:
        return {"error": str(e)}

@app.post("/api/debug/populate-dashboard-data", tags=["Debugging"])
async def populate_dashboard_data():
    """Populate dashboard tables with data from existing translations"""
    try:
        if not prisma.is_connected():
            await prisma.connect()
        
        # Get existing translation strings
        strings = await prisma.translationstring.find_many(
            include={"translationRequest": True},
            take=10  # Start with just 10 for testing
        )
        
        created_count = 0
        
        for string in strings:
            # Create quality metrics if they don't have them
            existing_metric = await prisma.qualitymetrics.find_first(
                where={"translationStringId": string.id}
            )
            
            if not existing_metric:
                await prisma.qualitymetrics.create(
                    data={
                        "translationStringId": string.id,
                        "metricXScore": 8.5,  # Mock score
                        "metricXConfidence": 0.9,
                        "bleuScore": 0.75,
                        "cometScore": 0.82,
                        "terScore": 0.15,
                        "qualityLabel": "GOOD"
                    }
                )
                created_count += 1
        
        return {
            "success": True,
            "created_quality_metrics": created_count,
            "message": f"Created {created_count} quality metrics for existing translations"
        }
        
    except Exception as e:
        return {"error": str(e)}

@app.post("/api/debug/recalculate-all-metrics", tags=["Debugging"])
async def recalculate_all_metrics():
    """Recalculate quality metrics for all requests with post-edited strings"""
    try:
        if not prisma.is_connected():
            await prisma.connect()

        requests_with_post_edits = await prisma.translationrequest.find_many(
            where={
                "translationStrings": {
                    "some": {
                        "hasReference": True
                    }
                }
            },
            include={"translationStrings": True}
        )

        recalculated = []
        errors = []

        for req in requests_with_post_edits:
            try:
                await prisma.qualitymetrics.delete_many(
                    where={"translationRequestId": req.id}
                )

                has_post_edits = any(
                    ts.originalTranslation and 
                    ts.translatedText and 
                    ts.originalTranslation.strip() != ts.translatedText.strip() and
                    ts.status in ["REVIEWED", "APPROVED"]
                    for ts in req.translationStrings
                )

                if has_post_edits:
                    total_bleu = 0.0
                    total_ter = 0.0
                    total_comet = 0.0
                    processed_strings = 0

                    for ts in req.translationStrings:
                        current_string_id = ts.id
                        current_original_mt = ts.originalTranslation
                        current_post_edited = ts.translatedText
                        current_source_text = ts.sourceText

                        if (current_original_mt and 
                            current_post_edited and 
                            current_original_mt.strip() != current_post_edited.strip() and
                            ts.status in ["REVIEWED", "APPROVED"]):
                            
                            try:
                                logger.info(f"\n--- Recalculating for String ID: {current_string_id} ---")

                                if (not current_source_text or not current_source_text.strip() or
                                    not current_original_mt or not current_original_mt.strip() or
                                    not current_post_edited or not current_post_edited.strip()):
                                    logger.warning(f"SKIPPING String {current_string_id} due to empty text.")
                                    continue
                                
                                target_lang_code = ts.targetLanguage.lower()
                                tokenizer_option = 'ja-mecab' if target_lang_code == 'jp' else '13a'
                                logger.info(f"Using tokenizer '{tokenizer_option}' for metrics on lang '{target_lang_code}'")

                                bleu_score = sacrebleu.BLEU().sentence_score(current_original_mt, [current_post_edited]).score / 100
                                ter_score = sacrebleu.TER().sentence_score(current_original_mt, [current_post_edited]).score
                                
                                comet_score = 0.0
                                if comet_model:
                                    try:
                                        comet_data = [{"src": current_source_text, "mt": current_original_mt, "ref": current_post_edited}]
                                        
                                        comet_output = comet_model.predict(
                                            comet_data, 
                                            batch_size=1
                                        )
                                        comet_score = comet_output.scores[0]
                                    except Exception as comet_error:
                                        logger.error(f"COMET calculation failed during recalculation for {current_string_id}: {comet_error}")
                                else:
                                    logger.warning(f"COMET model not loaded during recalculation.")

                                total_bleu += bleu_score
                                total_ter += ter_score
                                total_comet += comet_score
                                processed_strings += 1

                            except Exception as metric_error:
                                logger.error(f"Error recalculating metrics for string {current_string_id}: {metric_error}")
                                traceback.print_exc()
                                continue

                    if processed_strings > 0:
                        avg_bleu = total_bleu / processed_strings
                        avg_ter = total_ter / processed_strings
                        avg_comet = total_comet / processed_strings

                        if avg_ter <= 20.0:
                            quality_label = QualityLabel.EXCELLENT
                        elif avg_ter <= 30.0:
                            quality_label = QualityLabel.GOOD
                        elif avg_ter <= 50.0:
                            quality_label = QualityLabel.FAIR
                        else:
                            quality_label = QualityLabel.POOR

                        await prisma.qualitymetrics.create(
                            data={
                                "translationRequestId": req.id,
                                "metricXScore": 8.5,
                                "metricXConfidence": 0.92,
                                "metricXMode": EvaluationMode.REFERENCE_FREE,      
                                "metricXVariant": ModelVariant.METRICX_24_HYBRID,  
                                "bleuScore": avg_bleu,
                                "cometScore": avg_comet,
                                "terScore": avg_ter,
                                "qualityLabel": quality_label,                     
                                "hasReference": True,
                                "referenceType": ReferenceType.POST_EDITED,        
                                "calculationEngine": "bulk-recalculation"
                            }
                        )
                recalculated.append(req.id)
            except Exception as e:
                errors.append({"requestId": req.id, "error": str(e)})
                logger.error(f"Error processing request {req.id} during recalculation: {e}")
                traceback.print_exc()

        return {
            "recalculated": recalculated,
            "errors": errors,
            "total": len(recalculated)
        }

    except Exception as e:
        logger.error(f"Error in recalculate_all_metrics: {e}")
        traceback.print_exc()
        raise HTTPException(status_code=500, detail=f"Failed to recalculate all metrics: {str(e)}")

@app.post("/api/debug/populate-all-dashboard-data", tags=["Debugging"])
async def populate_all_dashboard_data():
    """Populate all dashboard tables with data from existing translations"""
    try:
        if not prisma.is_connected():
            await prisma.connect()
        
        # Get existing translation strings with requests
        strings = await prisma.translationstring.find_many(
            include={"translationRequest": True}
        )
        
        created_metrics = 0
        created_preferences = 0
        created_annotations = 0
        created_model_outputs = 0
        
        # 1. Create quality metrics for strings that don't have them
        for string in strings:
            existing_metric = await prisma.qualitymetrics.find_first(
                where={"translationStringId": string.id}
            )
            
            if not existing_metric:
                await prisma.qualitymetrics.create(
                    data={
                        "translationStringId": string.id,
                        "metricXScore": 8.2 + (created_metrics % 10) * 0.1,
                        "metricXConfidence": 0.85 + (created_metrics % 5) * 0.02,
                        "bleuScore": 0.70 + (created_metrics % 8) * 0.03,
                        "cometScore": 0.78 + (created_metrics % 6) * 0.02,
                        "terScore": 0.20 - (created_metrics % 4) * 0.01,
                        "qualityLabel": "GOOD"
                    }
                )
                created_metrics += 1
        
        # 2. Create engine preferences
        engines = ["opus_fast", "elan_specialist", "t5_versatile", "nllb_multilingual"] # Now includes T5 and NLLB
        valid_reasons = ["ACCURACY", "FLUENCY", "STYLE", "TERMINOLOGY", "CULTURAL_FIT", "NATURALNESS"]
        
        for i, string in enumerate(strings[:50]):
            await prisma.enginepreference.create(
                data={
                    "translationStringId": string.id,
                    "selectedEngine": engines[i % len(engines)],
                    "sourceLanguage": string.translationRequest.sourceLanguage,
                    "targetLanguage": string.translationRequest.targetLanguages[0] if string.translationRequest.targetLanguages else "EN",
                    "rating": 3 + (i % 3),
                    "selectionMethod": "COPY_BUTTON",
                    "overallSatisfaction": 3 + (i % 3),
                    "preferenceReason": valid_reasons[i % len(valid_reasons)]
                }
            )
            created_preferences += 1
        
        # 3. Create annotations
        valid_categories = ["GRAMMAR", "WORD_CHOICE", "CONTEXT", "FLUENCY", "TERMINOLOGY", "STYLE"]
        valid_severities = ["LOW", "MEDIUM", "HIGH", "CRITICAL"]
        
        for i, string in enumerate(strings[:20]):
            await prisma.annotation.create(
                data={
                    "translationStringId": string.id,
                    "category": valid_categories[i % len(valid_categories)],
                    "severity": valid_severities[i % len(valid_severities)],
                    "comment": f"Sample annotation {i+1} for quality review",
                    "reviewer": "system_generated"
                }
            )
            created_annotations += 1
        
        # 4. Create model outputs
        model_names = ["HELSINKI_EN_JP", "ELAN_JA_EN", "T5_MULTILINGUAL", "NLLB_200"] # Includes T5 and NLLB
        engines = ["opus_fast", "elan_specialist", "t5_versatile", "nllb_multilingual"] # Includes T5 and NLLB
        
        for i, string in enumerate(strings[:30]):
            for j in range(2):
                await prisma.modeloutput.create(
                    data={
                        "translationStringId": string.id,
                        "modelName": model_names[j % len(model_names)],
                        "engineName": engines[j % len(engines)],
                        "outputText": string.translatedText,
                        "confidence": 0.8 + (j * 0.1),
                        "processingTimeMs": 1000 + (i * 50) + (j * 200)
                    }
                )
                created_model_outputs += 1
        
        # SKIP LocalModel creation for now
        
        return {
            "success": True,
            "created": {
                "quality_metrics": created_metrics,
                "engine_preferences": created_preferences,
                "annotations": created_annotations,
                "model_outputs": created_model_outputs,
                "local_models": "skipped due to schema issues"
            },
            "message": "Dashboard data populated successfully (except LocalModel)!"
        }
        
    except Exception as e:
        import traceback
        return {"error": str(e), "traceback": traceback.format_exc()}

@app.post("/api/debug/populate-enhanced-dashboard-data", tags=["Debugging"])
async def populate_enhanced_dashboard_data():
    """Create more comprehensive dashboard data for better visualization"""
    try:
        if not prisma.is_connected():
            await prisma.connect()
        
        # Get existing translation strings
        strings = await prisma.translationstring.find_many(
            include={"translationRequest": True},
            take=100
        )
        
        created_count = 0
        
        # 1. Add TM match percentages to existing strings
        for i, string in enumerate(strings[:50]):
            tm_percentage = [95, 85, 75, 65, 45][i % 5]  # Vary TM match rates
            await prisma.translationstring.update(
                where={"id": string.id},
                data={"tmMatchPercentage": tm_percentage}
            )
        
        # 2. Create more annotations with varied severities
        severities = ["LOW", "MEDIUM", "HIGH", "CRITICAL"]
        categories = ["GRAMMAR", "WORD_CHOICE", "CONTEXT", "FLUENCY", "TERMINOLOGY", "STYLE"]
        
        for i in range(30):  # Create 30 annotations
            string = strings[i % len(strings)]
            await prisma.annotation.create(
                data={
                    "translationStringId": string.id,
                    "category": categories[i % len(categories)],
                    "severity": severities[i % len(severities)],
                    "comment": f"Enhanced annotation {i+1}",
                    "reviewer": f"reviewer_{(i % 3) + 1}"
                }
            )
            created_count += 1
        
        # 3. Create more model outputs for processing time analysis
        models = ["HELSINKI_EN_JP", "ELAN_JA_EN", "T5_MULTILINGUAL", "NLLB_200"] # Includes T5 and NLLB
        engines = ["opus_fast", "elan_specialist", "t5_versatile", "nllb_multilingual"] # Includes T5 and NLLB
        
        for i in range(60):  # Create 60 model outputs
            string = strings[i % len(strings)]
            await prisma.modeloutput.create(
                data={
                    "translationStringId": string.id,
                    "modelName": models[i % len(models)],
                    "engineName": engines[j % len(engines)],
                    "outputText": string.translatedText,
                    "confidence": 0.7 + (i % 3) * 0.1,
                    "processingTimeMs": 800 + (i * 50) + ((i % 4) * 300)  # Vary processing time
                }
            )
        
        # 4. Create more diverse engine preferences
        for i in range(40):  # Create 40 more preferences
            string = strings[i % len(strings)]
            await prisma.enginepreference.create(
                data={
                    "translationStringId": string.id,
                    "selectedEngine": engines[i % len(engines)],
                    "sourceLanguage": string.translationRequest.sourceLanguage,
                    "targetLanguage": string.translationRequest.targetLanguages[0] if string.translationRequest.targetLanguages else "EN",
                    "rating": 2 + (i % 4),  # Ratings 2-5
                    "selectionMethod": ["COPY_BUTTON", "MANUAL_EDIT", "RATING"][i % 3],
                    "overallSatisfaction": 2 + (i % 4),
                    "preferenceReason": ["ACCURACY", "FLUENCY", "STYLE", "TERMINOLOGY"][i % 4]
                }
            )
        
        return {
            "success": True,
            "message": f"Enhanced dashboard data created successfully!",
            "created_annotations": 30,
            "created_model_outputs": 60,
            "created_preferences": 40,
            "updated_tm_matches": 50
        }
        
    except Exception as e:
        import traceback
        return {"error": str(e), "traceback": traceback.format_exc()}

@app.get("/api/debug/test-engine-preferences", tags=["Debugging"])
async def test_engine_preferences():
    """Debug the engine preferences function specifically"""
    try:
        if not prisma.is_connected():
            await prisma.connect()
        
        # Test raw query first
        all_prefs = await prisma.enginepreference.find_many(take=5)
        print(f"Found {len(all_prefs)} engine preferences")
        
        engine_preferences_raw = await prisma.enginepreference.group_by(
            by=["selectedEngine", "sourceLanguage", "targetLanguage", "preferenceReason"],
            _count={"selectedEngine": True},
            _avg={"rating": True, "overallSatisfaction": True},
            where={}  
        )
        
        print(f"Grouped results: {len(engine_preferences_raw)}")
        
        engine_preferences = []
        for pref in engine_preferences_raw:
            engine_preferences.append({
                "engine": pref["selectedEngine"],
                "selectionCount": pref["_count"]["selectedEngine"],
                "avgRating": pref["_avg"]["rating"] or 0,
                "languagePair": f"{pref['sourceLanguage']}-{pref['targetLanguage']}",
                "preferenceReason": pref["preferenceReason"] or "unknown",
                "overallSatisfaction": pref["_avg"]["overallSatisfaction"] or 0
            })
        
        return {
            "total_preferences": await prisma.enginepreference.count(),
            "sample_raw_prefs": [
                {
                    "selectedEngine": p.selectedEngine,
                    "sourceLanguage": p.sourceLanguage,
                    "targetLanguage": p.targetLanguage,
                    "rating": p.rating
                } for p in all_prefs
            ],
            "grouped_count": len(engine_preferences_raw),
            "processed_preferences": engine_preferences[:5]
        }
        
    except Exception as e:
        import traceback
        return {"error": str(e), "traceback": traceback.format_exc()}

@app.post("/api/debug/add-metricx-modes", tags=["Debugging"])
async def add_metricx_modes():
    """Add MetricX evaluation modes to existing quality metrics"""
    try:
        if not prisma.is_connected():
            await prisma.connect()
        
        metrics = await prisma.qualitymetrics.find_many(
            where={"metricXMode": None},
            take=50
        )
        
        modes = ["REFERENCE_FREE", "REFERENCE_BASED", "HYBRID"]
        updated_count = 0
        
        for i, metric in enumerate(metrics):
            await prisma.qualitymetrics.update(
                where={"id": metric.id},
                data={
                    "metricXMode": modes[i % len(modes)],
                    "metricXVariant": "METRICX_24_HYBRID"
                }
            )
            updated_count += 1
        
        return {"success": True, "updated_metrics": updated_count}
    except Exception as e:
        return {"error": str(e)}

@app.post("/api/debug/add-tm-matches", tags=["Debugging"])
async def add_tm_matches():
    """Add TM match percentages to translation strings"""
    try:
        if not prisma.is_connected():
            await prisma.connect()
        
        strings = await prisma.translationstring.find_many(
            where={"tmMatchPercentage": None},
            take=100
        )
        
        updated_count = 0
        match_percentages = [95, 85, 75, 65, 45, 25]
        
        for i, string in enumerate(strings):
            match_pct = match_percentages[i % len(match_percentages)]
            await prisma.translationstring.update(
                where={"id": string.id},
                data={"tmMatchPercentage": match_pct}
            )
            updated_count += 1
        
        return {"success": True, "updated_strings": updated_count}
    except Exception as e:
        return {"error": str(e)}

@app.put("/api/translation-strings/{string_id}", tags=["Translation Requests"])
async def update_translation_string(string_id: str, update_data: TranslationStringUpdate):
    """Update translation string and commit to TM if approved"""
    try:
        # Update the translation string
        updated_string = await prisma.translationstring.update(
            where={"id": string_id},
            data={
                "translatedText": update_data.translatedText,
                "status": update_data.status
            },
            include={"translationRequest": True}
        )
        
        # If approved, commit to translation memory
        if update_data.status == "APPROVED":
            await commit_to_translation_memory(updated_string)
        
        return updated_string
        
    except Exception as e:
        raise HTTPException(status_code=500, detail=str(e))

async def commit_to_translation_memory(translation_string):
    """Commit approved translation to TM"""
    try:
        # Check if TM entry already exists
        existing_tm = await prisma.translationmemory.find_first(
            where={
                "sourceText": translation_string.sourceText,
                "targetText": translation_string.translatedText,
                "sourceLanguage": translation_string.translationRequest.sourceLanguage,
                "targetLanguage": translation_string.targetLanguage
            }
        )
        
        if not existing_tm:
            await prisma.translationmemory.create(
                data={
                    "sourceText": translation_string.sourceText,
                    "targetText": translation_string.translatedText,
                    "sourceLanguage": translation_string.translationRequest.sourceLanguage,
                    "targetLanguage": translation_string.targetLanguage,
                    "quality": QualityLabel.EXCELLENT,
                    "domain": "general",
                    "createdFrom": f"qa_approval_{string_id}",
                    "originalRequestId": translation_string.translationRequestId,
                    "approvedBy": "qa_reviewer",
                    "usageCount": 0
                }
            )
            logger.info(f"Committed approved translation to TM: {translation_string.id}")
        
    except Exception as e:
        logger.error(f"Failed to commit to TM: {e}")

@app.get("/api/debug/check-specific-metrics", tags=["Debugging"])
async def check_specific_metrics(requestIds: str = Query(...)):
    """Check quality metrics for specific request IDs"""
    try:
        if not prisma.is_connected():
            await prisma.connect()

        request_id_list = requestIds.split(",")
        
        metrics = await prisma.qualitymetrics.find_many(
            where={
                "translationRequestId": {"in": request_id_list}
            }
        )

        return {
            "found_metrics": len(metrics),
            "metrics_details": [
                {
                    "requestId": m.translationRequestId,
                    "hasReference": m.hasReference,
                    "bleuScore": m.bleuScore,
                    "cometScore": m.cometScore,
                    "terScore": m.terScore,
                    "qualityLabel": m.qualityLabel
                }
                for m in metrics
            ]
        }

    except Exception as e:
        return {"error": str(e)}

@app.get("/api/metricx/test", tags=["Quality Assessment"])
async def test_metricx():
    if metricx_service is None:
        raise HTTPException(status_code=503, detail="MetricX service not loaded")

    try:
        test_score = metricx_service.evaluate_without_reference(
            source="Hello world",
            translation="Hola mundo"
        )

        return {
            "status": "success", 
            "test_score": test_score,
            "message": "MetricX is working correctly"
        }

    except Exception as e:
        traceback.print_exc()
        raise HTTPException(status_code=500, detail=f"MetricX test failed: {str(e)}")

@app.get("/api/dashboard/translator-impact", tags=["Quality Assessment"])
async def get_translator_impact_data(language_pair: Optional[str] = Query("all")):
    """Get translator impact analysis data"""
    try:
        if not prisma.is_connected():
            await prisma.connect()

        translations = await prisma.translationstring.find_many(
            where={
                "originalTranslation": {"not": None},               
                "translatedText": {"not": ""}, # Filter out empty strings explicitly
                "status": {"in": ["REVIEWED", "APPROVED"]}, # Only return metrics for reviewed/approved strings
            },
            include={
                "translationRequest": True,
                "qualityMetrics": True
            }
        )

        logger.info(f"Found {len(translations)} translation strings for translator impact analysis.") # Changed print to logger.info

        if not translations:
            return {"comparisons": [], "summary": []}

        comparisons = []
        for translation in translations:
            # Add explicit checks to ensure both are valid strings before using them
            if not translation.originalTranslation or not translation.originalTranslation.strip():
                logger.warning(f"Skipping string {translation.id} in translator impact: originalTranslation is empty or null.")
                continue
            if not translation.translatedText or not translation.translatedText.strip():
                logger.warning(f"Skipping string {translation.id} in translator impact: translatedText is empty or null.")
                continue

            # Check if we have both original and edited versions that are different
            if translation.originalTranslation.strip() != translation.translatedText.strip():
                
                edit_distance = calculate_edit_distance(
                    translation.originalTranslation, 
                    translation.translatedText
                )
                
                # Ensure sourceText is not None for improvement score calculation
                source_text_for_improvement = translation.sourceText if translation.sourceText else "" 

                improvement_score = calculate_improvement_score(
                    translation.originalTranslation,
                    translation.translatedText,
                    source_text_for_improvement
                )
                
                edit_type = classify_edit_type(edit_distance, len(translation.originalTranslation.strip())) # Use strip() length
                
                comparisons.append({
                    "id": translation.id,
                    "sourceText": translation.sourceText,
                    "originalMT": translation.originalTranslation,
                    "humanEdited": translation.translatedText,
                    "languagePair": f"{translation.translationRequest.sourceLanguage}-{translation.targetLanguage}",
                    "jobId": translation.translationRequest.id,
                    "jobName": translation.translationRequest.fileName,
                    "editDistance": edit_distance,
                    "improvementScore": improvement_score,
                    "editType": edit_type,
                    "timestamp": translation.updatedAt.isoformat() if translation.updatedAt else None, # Handle None timestamp
                })

        logger.info(f"Created {len(comparisons)} comparisons for translator impact.") # Changed print to logger.info

        # Calculate summary statistics
        summary = calculate_translator_summary(comparisons)

        return {
            "comparisons": comparisons,
            "summary": summary
        }

    except Exception as e:
        logger.error(f"Error fetching translator impact data: {e}") # Changed print to logger.error
        import traceback
        traceback.print_exc()
        return {"comparisons": [], "summary": []}

def calculate_edit_distance(original: str, edited: str) -> float:
    """Calculate normalized edit distance between two strings"""
    import difflib
    return 1 - difflib.SequenceMatcher(None, original, edited).ratio()

def calculate_improvement_score(original: str, edited: str, source: str) -> float:
    """Calculate improvement score based on various metrics"""
    original_words = set(original.lower().split())
    edited_words = set(edited.lower().split())
    source_words = set(source.lower().split())
    
    original_overlap = len(original_words & source_words) / len(source_words) if source_words else 0
    edited_overlap = len(edited_words & source_words) / len(source_words) if source_words else 0
    
    return max(0, edited_overlap - original_overlap)

def classify_edit_type(edit_distance: float, text_length: int) -> str:
    """Classify edit type based on distance and text length"""
    if edit_distance < 0.1:
        return "minor"
    elif edit_distance < 0.3:
        return "moderate"
    else:
        return "major"

def calculate_translator_summary(comparisons: list) -> list:
    """Calculate summary statistics for translators"""
    if not comparisons:
        return []
    
    # Group by language pair since we don't have translator IDs
    language_pairs = {}
    for comp in comparisons:
        pair = comp["languagePair"]
        if pair not in language_pairs:
            language_pairs[pair] = {
                "translatorId": f"Translator-{pair}",
                "totalEdits": 0,
                "improvementScores": [],
                "editDistances": [],
                "languagePairs": [pair],
                "editTypes": {"minor": 0, "moderate": 0, "major": 0}
            }
        
        language_pairs[pair]["totalEdits"] += 1
        language_pairs[pair]["improvementScores"].append(comp["improvementScore"])
        language_pairs[pair]["editDistances"].append(comp["editDistance"])
        language_pairs[pair]["editTypes"][comp["editType"]] += 1
    
    summary = []
    for pair_data in language_pairs.values():
        summary.append({
            "translatorId": pair_data["translatorId"],
            "totalEdits": pair_data["totalEdits"],
            "avgImprovementScore": sum(pair_data["improvementScores"]) / len(pair_data["improvementScores"]),
            "avgEditDistance": sum(pair_data["editDistances"]) / len(pair_data["editDistances"]),
            "languagePairs": pair_data["languagePairs"],
            "editTypes": pair_data["editTypes"]
        })
    
    return summary

if __name__ == "__main__":
    import uvicorn
    uvicorn.run(app, host="0.0.0.0", port=8001)<|MERGE_RESOLUTION|>--- conflicted
+++ resolved
@@ -25,12 +25,8 @@
 import logging
 import sys
 from prisma.enums import QualityLabel, ReferenceType, EvaluationMode, ModelVariant
-<<<<<<< HEAD
-from comet import download_model, load_from_checkpoint 
-=======
 from comet import download_model, load_from_checkpoint
 from metricx_service import MetricXService
->>>>>>> 94ca57bd
 
 comet_model = None
 metricx_service = None
@@ -248,21 +244,12 @@
 
 @app.on_event("startup")
 async def startup_event():
-<<<<<<< HEAD
-    global metricx_service, comet_model
-=======
     global metricx_service, comet_model    
->>>>>>> 94ca57bd
     
     # Load COMET model
     try:
-<<<<<<< HEAD
         print("Loading COMET model (cached)...")
         model_path = download_model("Unbabel/wmt22-comet-da")  
-=======
-        print("Loading COMET model...")
-        model_path = download_model("Unbabel/XCOMET-XL")
->>>>>>> 94ca57bd
         comet_model = load_from_checkpoint(model_path)
         print(f"✓ COMET model loaded successfully: {type(comet_model)}")
     except Exception as e:
