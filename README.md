# Multi-Engine Translation Quality Dashboard

This project provides a comprehensive platform for evaluating, comparing, and analyzing the quality of various machine translation (MT) engines. It features a robust FastAPI backend for translation and quality metric calculation, and a Next.js/React frontend with a detailed analytics dashboard.

![Quality Dashboard Screenshot](https://github.com/user-attachments/assets/9345c671-8f8d-4a35-bf3d-4fdf3a1551bb)

## Core Features

* **Multi-Engine Translation**: Supports multiple local translation models, including Helsinki-NLP (OPUS), ELAN, T5, and NLLB.
* **Pivot Translation**: Enables translation between language pairs not directly supported by a single model (e.g., Japanese to French via English).
* **Advanced Quality Metrics**: Automatically calculates standard industry metrics to evaluate post-edited translations:
    * **BLEU**: Measures precision and recall of n-grams.
    * **TER (Translation Edit Rate)**: Calculates the number of edits required to change a hypothesis to a reference.
    * **COMET**: A state-of-the-art model-based metric that uses source, hypothesis, and reference for highly accurate quality scoring.
* **Interactive Analytics Dashboard**: A rich user interface built with Next.js, Shadcn UI, and Recharts to visualize:
    * Model performance leaderboards.
    * Post-edit quality analysis by language pair.
    * Correlation matrices between different quality scores.
    * Side-by-side diff viewer for comparing machine translations against human edits.
* **Data Persistence**: Uses a Prisma ORM with a PostgreSQL database to store all translation requests, strings, model outputs, and quality metrics.

## Tech Stack

* **Backend**: Python, FastAPI, Uvicorn
* **Frontend**: Next.js, React, TypeScript, Tailwind CSS, Shadcn/UI, Recharts
* **Machine Learning**: PyTorch, Transformers, Unbabel-COMET, Sacrebleu
* **Database**: PostgreSQL, Prisma

---

## Getting Started

### Prerequisites

* Python 3.10+
* Node.js 18+ and npm/yarn
* Git
* A running PostgreSQL database instance.
* For Japanese tokenization with `sacrebleu`, you must have MeCab installed:
    ```bash
    # On macOS
    brew install mecab mecab-ipadic
    # On Debian/Ubuntu
    sudo apt-get install mecab libmecab-dev mecab-ipadic-utf8
    ```

### 1. Clone the Repository

```bash
git clone git@github.com:entre-guillemets/hitl-translation.git
cd hitl-translation
```

### 2. Download and Place Models

**This is a critical step.** This project loads translation models from a local `models/` directory which is not checked into version control. You must manually download the required models.

1.  Create a `models` directory in the root of the project.
2.  Download the following models and place them inside the `models/` directory. Ensure the folder names inside `models/` **exactly match** the names listed below.

| Model Name in Code          | Hugging Face Repository                                                              | Target Folder Name                |
| :-------------------------- | :----------------------------------------------------------------------------------- | :-------------------------------- |
| `HELSINKI_EN_JP`/`OPUS_EN_JP` | [Helsinki-NLP/opus-mt-en-jap](https://huggingface.co/Helsinki-NLP/opus-mt-en-jap)         | `Helsinki-NLP_opus-mt-en-jap`     |
| `OPUS_JA_EN`                | [Helsinki-NLP/opus-mt-ja-en](https://huggingface.co/Helsinki-NLP/opus-mt-ja-en)           | `opus-mt-ja-en`                   |
| `ELAN_JA_EN`                | [elan-mt-bt-ja-en](https://huggingface.co/Mitsua/elan-mt-bt-ja-en/tree/main) | `Mitsua_elan-mt-bt-ja-en`       |
| `HELSINKI_EN_FR`            | [Helsinki-NLP/opus-mt-en-fr](https://huggingface.co/Helsinki-NLP/opus-mt-en-fr)           | `Helsinki-NLP_opus-mt-en-fr`      |
| `HELSINKI_FR_EN`            | [Helsinki-NLP/opus-mt-fr-en](https://huggingface.co/Helsinki-NLP/opus-mt-fr-en)           | `Helsinki-NLP_opus-mt-fr-en`      |
| `OPUS_TC_BIG_EN_FR`         | [Helsinki-NLP/opus-mt-tc-big-en-fr](https://huggingface.co/Helsinki-NLP/opus-mt-tc-big-en-fr) | `opus-mt-tc-big-en-fr`          |
| `T5_BASE`/`T5_MULTILINGUAL` | [google-t5/t5-base](https://huggingface.co/google-t5/t5-base)                         | `google-t5_t5-base`               |
| `NLLB_200`                  | [facebook/nllb-200-distilled-600M](https://huggingface.co/facebook/nllb-200-distilled-600M) | `nllb-200-distilled-600M`         |

*Note: You can use the "Download" button on the Hugging Face Hub page to download a zip of the repository, then unzip and rename the folder as specified above.*

### 3. Backend Setup

The backend serves the translation models and the main API.

```bash
# Navigate to the backend directory
cd backend

# Create a virtual environment
python -m venv venv
source venv/bin/activate

# Install Python dependencies
pip install -r requirements.txt

# Set up your environment variables
cp .env.example .env
```

Edit the `.env` file with your PostgreSQL database connection string and the following details:

```env
DATABASE_URL="postgresql://user:password@localhost:5432/mydb"
METRICX_API_URL="http://localhost:8000"
REACT_APP_API_URL="http://localhost:8001"
FUZZY_MATCH_THRESHOLD=0.6
AUTO_TM_CREATION=true
TRANSFORMERS_CACHE=./models
HF_HOME=./models
PYTORCH_TRANSFORMERS_CACHE=./models
METRICX_MODEL_VARIANT=metricx-24-hybrid
METRICX_DEVICE=auto
LOG_LEVEL=INFO
TRANSFORMERS_TRUST_REMOTE_CODE=1
```

**Initialize the Database:**
Run the Prisma command to push the schema to your database.
```bash
python -m prisma db push
```

**Run the Backend Server:**
```bash
cd backend
uvicorn main:app --host 0.0.0.0 --port 8001 --reload
```
The backend API will be available at `http://localhost:8001`.

## 4. Frontend Setup

The frontend is the Next.js quality dashboard with Shadcn components.

```bash
# Install Node.js dependencies
npm install

# Run the frontend development server
npm run dev
```

<<<<<<< HEAD
The dashboard will start, typically on port `5173`. Check your terminal for the exact URL (e.g., `http://localhost:5173`).
=======
Check Terminal for the exact address, but by default the dashboard should be available at `http://localhost:5173`.
>>>>>>> 54c66e8d

---

## API Endpoints

The FastAPI backend provides several endpoints for debugging and interacting with the system. View the full, interactive documentation provided by Swagger UI at:

**[http://localhost:8001/docs](http://localhost:8001/docs)**

Key endpoints include:

* `/api/translation-requests`: Create and view translation jobs.
* `/api/dashboard/post-edit-metrics`: Get aggregated quality metrics for the dashboard.
* `/api/debug/recalculate-all-metrics`: (POST) A crucial endpoint to force recalculation of all metrics for post-edited strings.

## Contributing

Contributions are welcome! Please feel free to open an issue or submit a pull request.

1.  Fork the repository.
2.  Create your feature branch (`git checkout -b feature/AmazingFeature`).
3.  Commit your changes (`git commit -m 'Add some AmazingFeature'`).
4.  Push to the branch (`git push origin feature/AmazingFeature`).
5.  Open a Pull Request.<|MERGE_RESOLUTION|>--- conflicted
+++ resolved
@@ -132,11 +132,8 @@
 npm run dev
 ```
 
-<<<<<<< HEAD
 The dashboard will start, typically on port `5173`. Check your terminal for the exact URL (e.g., `http://localhost:5173`).
-=======
-Check Terminal for the exact address, but by default the dashboard should be available at `http://localhost:5173`.
->>>>>>> 54c66e8d
+
 
 ---
 
